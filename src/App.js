--- conflicted
+++ resolved
@@ -4,19 +4,9 @@
 import { createBrowserRouter, RouterProvider, Outlet, useLocation } from 'react-router-dom';
 import HomePage from './pages/HomePage.js';
 import AdminPage from './pages/AdminPage.js';
-<<<<<<< HEAD
-import EvaluationPage from './pages/EvaluationPage.js';
-import {
-  GcdsHeader,
-  GcdsBreadcrumbs,
-  GcdsBreadcrumbsItem,
-  GcdsFooter,
-} from '@cdssnc/gcds-components-react';
-=======
 import EvaluationPage from './pages/BatchPage.js';
 import LogPage from './pages/LogPage.js';
 import { GcdsHeader, GcdsBreadcrumbs, GcdsBreadcrumbsItem, GcdsFooter } from '@cdssnc/gcds-components-react';
->>>>>>> f63afcf7
 import './styles/App.css';
 
 // Helper function to get alternate language path
@@ -53,23 +43,8 @@
       </GcdsHeader>
 
       <main id="main-content">
-<<<<<<< HEAD
-        <Routes>
-          {/* English routes */}
-          <Route path="/" element={<HomePage lang="en" />} />
-          <Route path="/en" element={<HomePage lang="en" />} />
-          <Route path="/en/admin" element={<AdminPage lang="en" />} />
-          <Route path="/en/evaluation" element={<EvaluationPage lang="en" />} />
-
-          {/* French routes */}
-          <Route path="/fr" element={<HomePage lang="fr" />} />
-          <Route path="/fr/admin" element={<AdminPage lang="fr" />} />
-          <Route path="/fr/evaluation" element={<EvaluationPage lang="fr" />} />
-        </Routes>
-=======
         {/* Outlet will be replaced by the matching route's element */}
         <Outlet />
->>>>>>> f63afcf7
       </main>
 
       <GcdsFooter display="compact" lang={currentLang} />
