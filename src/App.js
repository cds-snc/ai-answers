/* eslint-disable no-unused-vars */
/* eslint-disable import/no-unused-modules */
import React, { useState } from 'react';
import { createBrowserRouter, RouterProvider, Outlet, useLocation } from 'react-router-dom';
import HomePage from './pages/HomePage.js';
import AdminPage from './pages/AdminPage.js';
<<<<<<< HEAD
import EvaluationPage from './pages/EvaluationPage.js';
import {
  GcdsHeader,
  GcdsBreadcrumbs,
  GcdsBreadcrumbsItem,
  GcdsFooter,
} from '@cdssnc/gcds-components-react';
=======
import EvaluationPage from './pages/BatchPage.js';
import { GcdsHeader, GcdsBreadcrumbs, GcdsBreadcrumbsItem, GcdsFooter } from '@cdssnc/gcds-components-react';
>>>>>>> aeb4945e
import './styles/App.css';

// Helper function to get alternate language path
const getAlternatePath = (currentPath, currentLang) => {
  const newLang = currentLang === 'en' ? 'fr' : 'en';
  if (currentPath === '/' || currentPath === '/fr') {
    return `/${newLang}`;
  }
  // Remove leading language identifier if it exists and add new one
  const pathWithoutLang = currentPath.replace(/^\/(en|fr)/, '');
  return `/${newLang}${pathWithoutLang}`;
};

const AppLayout = () => {
  const location = useLocation();
  const currentLang = location.pathname.startsWith('/fr') ? 'fr' : 'en';
  const alternateLangHref = getAlternatePath(location.pathname, currentLang);

  return (
    <>
      <section className="alpha-top">
        <div className="container">
          <small>
            <span className="alpha-label">Alpha</span>&nbsp;&nbsp;
            {currentLang === 'en'
              ? 'Experimental page - not public.'
              : 'Page expérimentale - non publique.'}
          </small>
        </div>
      </section>

      <GcdsHeader lang={currentLang} langHref={alternateLangHref} skipToHref="#main-content">
        <GcdsBreadcrumbs slot="breadcrumb">{/* Add breadcrumb items as needed */}</GcdsBreadcrumbs>
      </GcdsHeader>

      <main id="main-content">
<<<<<<< HEAD
        <Routes>
          {/* English routes */}
          <Route path="/" element={<HomePage lang="en" />} />
          <Route path="/en" element={<HomePage lang="en" />} />
          <Route path="/en/admin" element={<AdminPage lang="en" />} />
          <Route path="/en/evaluation" element={<EvaluationPage lang="en" />} />

          {/* French routes */}
          <Route path="/fr" element={<HomePage lang="fr" />} />
          <Route path="/fr/admin" element={<AdminPage lang="fr" />} />
          <Route path="/fr/evaluation" element={<EvaluationPage lang="fr" />} />
        </Routes>
=======
        {/* Outlet will be replaced by the matching route's element */}
        <Outlet />
>>>>>>> aeb4945e
      </main>

      <GcdsFooter display="compact" lang={currentLang} />
    </>
  );
};

const router = createBrowserRouter(
  [
    {
      element: <AppLayout />,
      children: [
        {
          path: "/",
          element: <HomePage lang="en" />,
        },
        {
          path: "/en",
          element: <HomePage lang="en" />,
        },
        {
          path: "/en/admin",
          element: <AdminPage lang="en" />,
        },
        {
          path: "/en/batch",
          element: <EvaluationPage lang="en" />,
        },
        {
          path: "/fr",
          element: <HomePage lang="fr" />,
        },
        {
          path: "/fr/admin",
          element: <AdminPage lang="fr" />,
        },
        {
          path: "/fr/batch",
          element: <EvaluationPage lang="fr" />,
        },
       
      ],
    },
  ]
);

function App() {
  return (
    <RouterProvider router={router} />
  );
}

export default App;<|MERGE_RESOLUTION|>--- conflicted
+++ resolved
@@ -4,18 +4,13 @@
 import { createBrowserRouter, RouterProvider, Outlet, useLocation } from 'react-router-dom';
 import HomePage from './pages/HomePage.js';
 import AdminPage from './pages/AdminPage.js';
-<<<<<<< HEAD
-import EvaluationPage from './pages/EvaluationPage.js';
+import EvaluationPage from './pages/BatchPage.js';
 import {
   GcdsHeader,
   GcdsBreadcrumbs,
   GcdsBreadcrumbsItem,
   GcdsFooter,
 } from '@cdssnc/gcds-components-react';
-=======
-import EvaluationPage from './pages/BatchPage.js';
-import { GcdsHeader, GcdsBreadcrumbs, GcdsBreadcrumbsItem, GcdsFooter } from '@cdssnc/gcds-components-react';
->>>>>>> aeb4945e
 import './styles/App.css';
 
 // Helper function to get alternate language path
@@ -52,23 +47,8 @@
       </GcdsHeader>
 
       <main id="main-content">
-<<<<<<< HEAD
-        <Routes>
-          {/* English routes */}
-          <Route path="/" element={<HomePage lang="en" />} />
-          <Route path="/en" element={<HomePage lang="en" />} />
-          <Route path="/en/admin" element={<AdminPage lang="en" />} />
-          <Route path="/en/evaluation" element={<EvaluationPage lang="en" />} />
-
-          {/* French routes */}
-          <Route path="/fr" element={<HomePage lang="fr" />} />
-          <Route path="/fr/admin" element={<AdminPage lang="fr" />} />
-          <Route path="/fr/evaluation" element={<EvaluationPage lang="fr" />} />
-        </Routes>
-=======
         {/* Outlet will be replaced by the matching route's element */}
         <Outlet />
->>>>>>> aeb4945e
       </main>
 
       <GcdsFooter display="compact" lang={currentLang} />
@@ -76,49 +56,44 @@
   );
 };
 
-const router = createBrowserRouter(
-  [
-    {
-      element: <AppLayout />,
-      children: [
-        {
-          path: "/",
-          element: <HomePage lang="en" />,
-        },
-        {
-          path: "/en",
-          element: <HomePage lang="en" />,
-        },
-        {
-          path: "/en/admin",
-          element: <AdminPage lang="en" />,
-        },
-        {
-          path: "/en/batch",
-          element: <EvaluationPage lang="en" />,
-        },
-        {
-          path: "/fr",
-          element: <HomePage lang="fr" />,
-        },
-        {
-          path: "/fr/admin",
-          element: <AdminPage lang="fr" />,
-        },
-        {
-          path: "/fr/batch",
-          element: <EvaluationPage lang="fr" />,
-        },
-       
-      ],
-    },
-  ]
-);
+const router = createBrowserRouter([
+  {
+    element: <AppLayout />,
+    children: [
+      {
+        path: '/',
+        element: <HomePage lang="en" />,
+      },
+      {
+        path: '/en',
+        element: <HomePage lang="en" />,
+      },
+      {
+        path: '/en/admin',
+        element: <AdminPage lang="en" />,
+      },
+      {
+        path: '/en/batch',
+        element: <EvaluationPage lang="en" />,
+      },
+      {
+        path: '/fr',
+        element: <HomePage lang="fr" />,
+      },
+      {
+        path: '/fr/admin',
+        element: <AdminPage lang="fr" />,
+      },
+      {
+        path: '/fr/batch',
+        element: <EvaluationPage lang="fr" />,
+      },
+    ],
+  },
+]);
 
 function App() {
-  return (
-    <RouterProvider router={router} />
-  );
+  return <RouterProvider router={router} />;
 }
 
 export default App;