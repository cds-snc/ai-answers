import  { useEffect, useMemo } from 'react';
import { createBrowserRouter, RouterProvider, Outlet, useLocation } from 'react-router-dom';
import HomePage from './pages/HomePage.js';
import AdminPage from './pages/AdminPage.js';
import BatchPage from './pages/BatchPage.js';
import ChatViewer from './pages/ChatViewer.js';
import SignupPage from './pages/SignupPage.js';
import LoginPage from './pages/LoginPage.js';
import LogoutPage from './pages/LogoutPage.js';
import { GcdsHeader, GcdsBreadcrumbs, GcdsFooter } from '@cdssnc/gcds-components-react';
import './styles/App.css';
import UsersPage from './pages/UsersPage.js';
import EvalPage from './pages/EvalPage.js';
import DatabasePage from './pages/DatabasePage.js';
import SettingsPage from './pages/SettingsPage.js';
import { AuthProvider } from './contexts/AuthContext.js';
import { AdminRoute, RoleProtectedRoute } from './components/RoleProtectedRoute.js';
import MetricsPage from './pages/MetricsPage.js';

// Helper function to get alternate language path
const getAlternatePath = (currentPath, currentLang) => {
  const newLang = currentLang === 'en' ? 'fr' : 'en';
  if (currentPath === '/' || currentPath === '/fr') {
    return `/${newLang}`;
  }
  // Remove leading language identifier if it exists and add new one
  const pathWithoutLang = currentPath.replace(/^\/(en|fr)/, '');
  return `/${newLang}${pathWithoutLang}`;
};

const AppLayout = () => {
  const location = useLocation();
  const currentLang = location.pathname.startsWith('/fr') ? 'fr' : 'en';
  const alternateLangHref = getAlternatePath(location.pathname, currentLang);

  useEffect(() => {
    // Removed the auth expiration checker setup
  }, []);

  return (
    <>
      <section className="alpha-top">
        <div className="container">
          <small>
            <span className="alpha-label">Alpha</span>&nbsp;&nbsp;
            {currentLang === 'en'
              ? 'Experimental page - not public.'
              : 'Page expérimentale - non publique.'}
          </small>
        </div>
      </section>
      <GcdsHeader 
        lang={currentLang} 
        langHref={alternateLangHref} 
        skipToHref="#main-content"
      >
        <GcdsBreadcrumbs slot="breadcrumb">
          {/* Add breadcrumb items as needed */}
        </GcdsBreadcrumbs>
      </GcdsHeader>
      <main id="main-content">
        {/* Outlet will be replaced by the matching route's element */}
        <Outlet />
      </main>
      <GcdsFooter display="compact" lang={currentLang} />
    </>
  );
};

<<<<<<< HEAD
export default function App() {
  const router = useMemo(() => {
    const homeEn = <HomePage lang="en" />;
    const homeFr = <HomePage lang="fr" />;
    const publicRoutes = [
      { path: '/', element: homeEn },
      { path: '/en', element: homeEn },
      { path: '/fr', element: homeFr },
      { path: '/en/login', element: <LoginPage lang="en" /> },
      { path: '/fr/login', element: <LoginPage lang="fr" /> },
      { path: '/en/signup', element: <SignupPage lang="en" /> },
      { path: '/fr/signup', element: <SignupPage lang="fr" /> },
      { path: '/en/logout', element: <LogoutPage lang="en" /> },
      { path: '/fr/logout', element: <LogoutPage lang="fr" /> }
    ];
=======
<<<<<<< HEAD
const routes = {
  public: [
    { path: "/", element: <HomePage lang="en" /> },
    { path: "/en", element: <HomePage lang="en" /> },
    { path: "/fr", element: <HomePage lang="fr" /> },
    { path: "/en/login", element: <LoginPage lang="en" /> },
    { path: "/fr/login", element: <LoginPage lang="fr" /> },
    { path: "/en/signup", element: <SignupPage lang="en" /> },
    { path: "/fr/signup", element: <SignupPage lang="fr" /> },
    { path: "/en/logout", element: <LogoutPage lang="en" /> },
    { path: "/fr/logout", element: <LogoutPage lang="fr" /> }
  ],
  protected: [
    {
      path: "/en/admin",
      element: <AdminPage lang="en" />,
      roles: ['admin']
    },
    {
      path: "/fr/admin",
      element: <AdminPage lang="fr" />,
      roles: ['admin']
    },
    {
      path: "/en/batch",
      element: <AdminRoute lang="en"><BatchPage lang="en" /></AdminRoute>,
    },
    {
      path: "/fr/batch",
      element: <AdminRoute lang="fr"><BatchPage lang="fr" /></AdminRoute>,
    },
    {
      path: "/en/chat-viewer",
      element: <AdminRoute lang="en"><ChatViewer lang="en" /></AdminRoute>,
    },
    {
      path: "/fr/chat-viewer",
      element: <AdminRoute lang="fr"><ChatViewer lang="fr" /></AdminRoute>,
    },
    {
      path: "/en/users",
      element: <AdminRoute lang="en"><UsersPage lang="en" /></AdminRoute>,
    },
    {
      path: "/fr/users",
      element: <AdminRoute lang="fr"><UsersPage lang="fr" /></AdminRoute>,
    },
    {
      path: "/en/eval",
      element: <AdminRoute lang="en"><EvalPage lang="en" /></AdminRoute>,
    },
    {
      path: "/fr/eval",
      element: <AdminRoute lang="fr"><EvalPage lang="fr" /></AdminRoute>,
    },
    {
      path: "/en/database",
      element: <AdminRoute lang="en"><DatabasePage lang="en" /></AdminRoute>,
    },
    {
      path: "/fr/database",
      element: <AdminRoute lang="fr"><DatabasePage lang="fr" /></AdminRoute>,
    },
    {
      path: "/en/metrics",
      element: <AdminRoute lang="en"><MetricsPage lang="en" /></AdminRoute>,
    },
    {
      path: "/fr/metrics",
      element: <AdminRoute lang="fr"><MetricsPage lang="fr" /></AdminRoute>,
    },
  ]
};
>>>>>>> f7e3f6c4

    const protectedRoutes = [
      { path: '/en/admin', element: <AdminPage lang="en" />, roles: ['admin'] },
      { path: '/fr/admin', element: <AdminPage lang="fr" />, roles: ['admin'] },
      { path: '/en/batch', element: <AdminRoute lang="en"><BatchPage lang="en" /></AdminRoute> },
      { path: '/fr/batch', element: <AdminRoute lang="fr"><BatchPage lang="fr" /></AdminRoute> },
      { path: '/en/chat-viewer', element: <AdminRoute lang="en"><ChatViewer lang="en" /></AdminRoute> },
      { path: '/fr/chat-viewer', element: <AdminRoute lang="fr"><ChatViewer lang="fr" /></AdminRoute> },
      { path: '/en/users', element: <AdminRoute lang="en"><UsersPage lang="en" /></AdminRoute> },
      { path: '/fr/users', element: <AdminRoute lang="fr"><UsersPage lang="fr" /></AdminRoute> },
      { path: '/en/eval', element: <AdminRoute lang="en"><EvalPage lang="en" /></AdminRoute> },
      { path: '/fr/eval', element: <AdminRoute lang="fr"><EvalPage lang="fr" /></AdminRoute> },
      { path: '/en/database', element: <AdminRoute lang="en"><DatabasePage lang="en" /></AdminRoute> },
      { path: '/fr/database', element: <AdminRoute lang="fr"><DatabasePage lang="fr" /></AdminRoute> },
      { path: '/en/metrics', element: <AdminRoute lang="en"><MetricsPage lang="en" /></AdminRoute> },
      { path: '/fr/metrics', element: <AdminRoute lang="fr"><MetricsPage lang="fr" /></AdminRoute> },
      { path: '/en/settings', element: <AdminRoute lang="en"><SettingsPage lang="en" /></AdminRoute> },
      { path: '/fr/settings', element: <AdminRoute lang="fr"><SettingsPage lang="fr" /></AdminRoute> }
    ];

    return createBrowserRouter([
      {
        element: <AppLayout />,
        children: [
          ...publicRoutes,
          ...protectedRoutes.map(route => ({
            path: route.path,
            element: (
              <RoleProtectedRoute roles={route.roles} lang={route.path.includes('/fr/') ? 'fr' : 'en'}>
                {route.element}
              </RoleProtectedRoute>
            )
          }))
        ]
      }
    ]);
  }, []);

<<<<<<< HEAD
=======
=======
>>>>>>> fork/main
export default function App() {
  const router = useMemo(() => {
    const homeEn = <HomePage lang="en" />;
    const homeFr = <HomePage lang="fr" />;
    const publicRoutes = [
      { path: '/', element: homeEn },
      { path: '/en', element: homeEn },
      { path: '/fr', element: homeFr },
      { path: '/en/login', element: <LoginPage lang="en" /> },
      { path: '/fr/login', element: <LoginPage lang="fr" /> },
      { path: '/en/signup', element: <SignupPage lang="en" /> },
      { path: '/fr/signup', element: <SignupPage lang="fr" /> },
      { path: '/en/logout', element: <LogoutPage lang="en" /> },
      { path: '/fr/logout', element: <LogoutPage lang="fr" /> }
    ];

    const protectedRoutes = [
      { path: '/en/admin', element: <AdminPage lang="en" />, roles: ['admin'] },
      { path: '/fr/admin', element: <AdminPage lang="fr" />, roles: ['admin'] },
      { path: '/en/batch', element: <AdminRoute lang="en"><BatchPage lang="en" /></AdminRoute> },
      { path: '/fr/batch', element: <AdminRoute lang="fr"><BatchPage lang="fr" /></AdminRoute> },
      { path: '/en/chat-viewer', element: <AdminRoute lang="en"><ChatViewer lang="en" /></AdminRoute> },
      { path: '/fr/chat-viewer', element: <AdminRoute lang="fr"><ChatViewer lang="fr" /></AdminRoute> },
      { path: '/en/users', element: <AdminRoute lang="en"><UsersPage lang="en" /></AdminRoute> },
      { path: '/fr/users', element: <AdminRoute lang="fr"><UsersPage lang="fr" /></AdminRoute> },
      { path: '/en/eval', element: <AdminRoute lang="en"><EvalPage lang="en" /></AdminRoute> },
      { path: '/fr/eval', element: <AdminRoute lang="fr"><EvalPage lang="fr" /></AdminRoute> },
      { path: '/en/database', element: <AdminRoute lang="en"><DatabasePage lang="en" /></AdminRoute> },
      { path: '/fr/database', element: <AdminRoute lang="fr"><DatabasePage lang="fr" /></AdminRoute> },
      { path: '/en/settings', element: <AdminRoute lang="en"><SettingsPage lang="en" /></AdminRoute> },
      { path: '/fr/settings', element: <AdminRoute lang="fr"><SettingsPage lang="fr" /></AdminRoute> }
    ];

    return createBrowserRouter([
      {
        element: <AppLayout />,
        children: [
          ...publicRoutes,
          ...protectedRoutes.map(route => ({
            path: route.path,
            element: (
              <RoleProtectedRoute roles={route.roles} lang={route.path.includes('/fr/') ? 'fr' : 'en'}>
                {route.element}
              </RoleProtectedRoute>
            )
          }))
        ]
      }
    ]);
  }, []);

>>>>>>> f7e3f6c4
  return (
    <AuthProvider>
      <RouterProvider router={router} />
    </AuthProvider>
  );
}<|MERGE_RESOLUTION|>--- conflicted
+++ resolved
@@ -67,7 +67,6 @@
   );
 };
 
-<<<<<<< HEAD
 export default function App() {
   const router = useMemo(() => {
     const homeEn = <HomePage lang="en" />;
@@ -83,82 +82,6 @@
       { path: '/en/logout', element: <LogoutPage lang="en" /> },
       { path: '/fr/logout', element: <LogoutPage lang="fr" /> }
     ];
-=======
-<<<<<<< HEAD
-const routes = {
-  public: [
-    { path: "/", element: <HomePage lang="en" /> },
-    { path: "/en", element: <HomePage lang="en" /> },
-    { path: "/fr", element: <HomePage lang="fr" /> },
-    { path: "/en/login", element: <LoginPage lang="en" /> },
-    { path: "/fr/login", element: <LoginPage lang="fr" /> },
-    { path: "/en/signup", element: <SignupPage lang="en" /> },
-    { path: "/fr/signup", element: <SignupPage lang="fr" /> },
-    { path: "/en/logout", element: <LogoutPage lang="en" /> },
-    { path: "/fr/logout", element: <LogoutPage lang="fr" /> }
-  ],
-  protected: [
-    {
-      path: "/en/admin",
-      element: <AdminPage lang="en" />,
-      roles: ['admin']
-    },
-    {
-      path: "/fr/admin",
-      element: <AdminPage lang="fr" />,
-      roles: ['admin']
-    },
-    {
-      path: "/en/batch",
-      element: <AdminRoute lang="en"><BatchPage lang="en" /></AdminRoute>,
-    },
-    {
-      path: "/fr/batch",
-      element: <AdminRoute lang="fr"><BatchPage lang="fr" /></AdminRoute>,
-    },
-    {
-      path: "/en/chat-viewer",
-      element: <AdminRoute lang="en"><ChatViewer lang="en" /></AdminRoute>,
-    },
-    {
-      path: "/fr/chat-viewer",
-      element: <AdminRoute lang="fr"><ChatViewer lang="fr" /></AdminRoute>,
-    },
-    {
-      path: "/en/users",
-      element: <AdminRoute lang="en"><UsersPage lang="en" /></AdminRoute>,
-    },
-    {
-      path: "/fr/users",
-      element: <AdminRoute lang="fr"><UsersPage lang="fr" /></AdminRoute>,
-    },
-    {
-      path: "/en/eval",
-      element: <AdminRoute lang="en"><EvalPage lang="en" /></AdminRoute>,
-    },
-    {
-      path: "/fr/eval",
-      element: <AdminRoute lang="fr"><EvalPage lang="fr" /></AdminRoute>,
-    },
-    {
-      path: "/en/database",
-      element: <AdminRoute lang="en"><DatabasePage lang="en" /></AdminRoute>,
-    },
-    {
-      path: "/fr/database",
-      element: <AdminRoute lang="fr"><DatabasePage lang="fr" /></AdminRoute>,
-    },
-    {
-      path: "/en/metrics",
-      element: <AdminRoute lang="en"><MetricsPage lang="en" /></AdminRoute>,
-    },
-    {
-      path: "/fr/metrics",
-      element: <AdminRoute lang="fr"><MetricsPage lang="fr" /></AdminRoute>,
-    },
-  ]
-};
->>>>>>> f7e3f6c4
 
     const protectedRoutes = [
       { path: '/en/admin', element: <AdminPage lang="en" />, roles: ['admin'] },
@@ -197,62 +120,6 @@
     ]);
   }, []);
 
-<<<<<<< HEAD
-=======
-=======
->>>>>>> fork/main
-export default function App() {
-  const router = useMemo(() => {
-    const homeEn = <HomePage lang="en" />;
-    const homeFr = <HomePage lang="fr" />;
-    const publicRoutes = [
-      { path: '/', element: homeEn },
-      { path: '/en', element: homeEn },
-      { path: '/fr', element: homeFr },
-      { path: '/en/login', element: <LoginPage lang="en" /> },
-      { path: '/fr/login', element: <LoginPage lang="fr" /> },
-      { path: '/en/signup', element: <SignupPage lang="en" /> },
-      { path: '/fr/signup', element: <SignupPage lang="fr" /> },
-      { path: '/en/logout', element: <LogoutPage lang="en" /> },
-      { path: '/fr/logout', element: <LogoutPage lang="fr" /> }
-    ];
-
-    const protectedRoutes = [
-      { path: '/en/admin', element: <AdminPage lang="en" />, roles: ['admin'] },
-      { path: '/fr/admin', element: <AdminPage lang="fr" />, roles: ['admin'] },
-      { path: '/en/batch', element: <AdminRoute lang="en"><BatchPage lang="en" /></AdminRoute> },
-      { path: '/fr/batch', element: <AdminRoute lang="fr"><BatchPage lang="fr" /></AdminRoute> },
-      { path: '/en/chat-viewer', element: <AdminRoute lang="en"><ChatViewer lang="en" /></AdminRoute> },
-      { path: '/fr/chat-viewer', element: <AdminRoute lang="fr"><ChatViewer lang="fr" /></AdminRoute> },
-      { path: '/en/users', element: <AdminRoute lang="en"><UsersPage lang="en" /></AdminRoute> },
-      { path: '/fr/users', element: <AdminRoute lang="fr"><UsersPage lang="fr" /></AdminRoute> },
-      { path: '/en/eval', element: <AdminRoute lang="en"><EvalPage lang="en" /></AdminRoute> },
-      { path: '/fr/eval', element: <AdminRoute lang="fr"><EvalPage lang="fr" /></AdminRoute> },
-      { path: '/en/database', element: <AdminRoute lang="en"><DatabasePage lang="en" /></AdminRoute> },
-      { path: '/fr/database', element: <AdminRoute lang="fr"><DatabasePage lang="fr" /></AdminRoute> },
-      { path: '/en/settings', element: <AdminRoute lang="en"><SettingsPage lang="en" /></AdminRoute> },
-      { path: '/fr/settings', element: <AdminRoute lang="fr"><SettingsPage lang="fr" /></AdminRoute> }
-    ];
-
-    return createBrowserRouter([
-      {
-        element: <AppLayout />,
-        children: [
-          ...publicRoutes,
-          ...protectedRoutes.map(route => ({
-            path: route.path,
-            element: (
-              <RoleProtectedRoute roles={route.roles} lang={route.path.includes('/fr/') ? 'fr' : 'en'}>
-                {route.element}
-              </RoleProtectedRoute>
-            )
-          }))
-        ]
-      }
-    ]);
-  }, []);
-
->>>>>>> f7e3f6c4
   return (
     <AuthProvider>
       <RouterProvider router={router} />
