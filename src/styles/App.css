--- conflicted
+++ resolved
@@ -1613,11 +1613,10 @@
     padding: .25em 1em;
 }
 
-<<<<<<< HEAD
 .mrgn-bttm-lg {
     margin-bottom: 22px;
-=======
-/* Metadata and code styling */
+
+  /* Metadata and code styling */
 .metadata-content {
   position: relative;
 }
@@ -1678,5 +1677,4 @@
   padding: 16px;
   background: #f8f9fa;
   border-radius: 4px;
->>>>>>> 2db226eb
 }