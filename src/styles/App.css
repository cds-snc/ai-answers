--- conflicted
+++ resolved
@@ -544,36 +544,6 @@
 }
 
 .loading-animation {
-<<<<<<< HEAD
-/* Your loading animation styles */
-}
-
-.loading-text {
-/* Styles for the loading text */
-}
-
-.sentence-rating-group,
-.citation-rating-group {
-  margin-bottom: 2rem;
-}
-
-.radio-group {
-  display: flex;
-  flex-direction: column;
-  gap: 0.5rem;
-  margin-top: 0.5rem;
-}
-
-.answer-improvement {
-  margin: 2rem 0;
-}
-
-.answer-improvement textarea {
-  width: 100%;
-  min-height: 100px;
-  margin-top: 0.5rem;
-}
-=======
         color: #333;
         position: relative;
         font-size: 4px;
@@ -608,5 +578,4 @@
           box-shadow: 0 -2em;
           height: 5em;
         }
-      }
->>>>>>> 9c98079e
+      }