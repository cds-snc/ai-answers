--- conflicted
+++ resolved
@@ -134,20 +134,6 @@
     border: 1px solid #853C00; */
 }
 .privacy-preview {
-<<<<<<< HEAD
-  background-color: #f7fafd;
-  color: #33465c;
-  font-weight: 600;
-  display: block;
-  padding: 0.75rem;
-  border-radius: 0 0 6px 6px;
-  font-size: 18px;
-  padding: 1.5em 1.5em 1.5em 1.5em;
-  text-align: center;
-  text-wrap: balance;
-  border: 1px solid #33465c;
-  margin-top: -1px;
-=======
     background-color: #F7FAFD;
     color: #33465c;
     font-weight: 600;
@@ -160,7 +146,6 @@
     text-wrap: balance;
     border: 1px solid var(--gcds-color-blue-100);
     margin-top: -1px;
->>>>>>> aeb4945e
 }
 .privacy-preview p {
   margin: 0;
@@ -207,40 +192,20 @@
 }
 
 @media (min-width: 425px) {
-<<<<<<< HEAD
-  .citation-container {
-    margin: 0.25em -0.68em -0.65em -0.68em;
-    padding: 0.75em 2em;
-  }
-=======
     .citation-container {
         margin: .25em -.68em -.65em -.68em;
         padding: .75em 2em .25em 2em;
     }
->>>>>>> aeb4945e
 }
 
 @media (min-width: 768px) {
-<<<<<<< HEAD
-  .citation-container {
-    margin: 0.25em -0.6em -0.6em -0.6em;
-    padding: 0.75em 3em;
-  }
-=======
     .citation-container {
         margin: .25em -.6em -.6em -.6em;
         padding: .75em 3em 0em;
     }
->>>>>>> aeb4945e
 }
 
 @media (min-width: 769px) {
-<<<<<<< HEAD
-  .citation-container {
-    margin: 0.25em -1em -1em -1em;
-    padding: 0.75em 4em;
-  }
-=======
     .citation-container {
         margin: .25em -1em -1em -1em;
         padding: .75em 4em .3em;
@@ -248,7 +213,6 @@
     .chat-id p {
         margin-left: 80px;
     }
->>>>>>> aeb4945e
 }
 
 .citation-head {
@@ -362,7 +326,6 @@
 /* .feedback-container button {
      margin-right: 10px;
 } */
-<<<<<<< HEAD
 .feedback-survey-link {
   display: inline-block;
   margin-left: 10px;
@@ -371,26 +334,6 @@
 }
 .feedback-survey-link:hover {
   text-decoration: none;
-}
-.error-message {
-  color: var(--gcds-color-red-900);
-  background-color: var(--gcds-color-red-100);
-  border: 1px solid var(--gcds-color-red-100);
-  border-radius: 4px;
-  padding: 0.75rem;
-  margin-bottom: 10px;
-}
-.error-message i {
-  margin-right: 6px;
-=======
- .feedback-survey-link {
-     display: inline-block;
-     margin-left: 10px;
-     text-decoration: underline;
-     color: #284162;
-}
- .feedback-survey-link:hover {
-     text-decoration: none;
 }
 
 .error-message {
@@ -415,7 +358,6 @@
 
 .redacted-error-message i {
     margin-right: 6px;
->>>>>>> aeb4945e
 }
 
 .limit-reached-message {
@@ -484,17 +426,10 @@
   margin-top: 10px;
   color: #333;
 }
-<<<<<<< HEAD
-.expert-rating-container label {
-  display: block;
-  margin-bottom: 10px;
-  font-size: 16px;
-=======
  .expert-rating-container label {
      display: block;
      margin-bottom: 20px;
      font-size: 16px;
->>>>>>> aeb4945e
 }
 .expert-rating-container input[type='checkbox'] {
   margin-right: 10px;
@@ -682,14 +617,9 @@
 
 /* main page styles */
 h2:first-of-type {
-<<<<<<< HEAD
-  font-size: 26px;
-  margin-bottom: 10px;
-=======
     font-size: 26px;
     margin-bottom: 10px;
     color: #333 !important;
->>>>>>> aeb4945e
 }
 
 gcds-container:first-of-type {
@@ -1013,11 +943,84 @@
     opacity: 0;
     transform: translateX(20px);
   }
-<<<<<<< HEAD
   100% {
     opacity: 1;
     transform: translateX(0);
-=======
+  }
+  
+  
+  /* Button styling */
+  .btn-primary-send {
+    margin: 0;
+    padding: 8px 18px;
+    background-color: #26374a !important;
+    font-weight: 500;
+    color: white;
+    border: none;
+    border-radius: 0;
+    cursor: pointer;
+    font-size: 20px;
+    line-height: 1.55em;
+    font-family: "Noto Sans";
+    height: 70px;
+    align-self: flex-start;
+    display: none;
+  }
+  
+  /* Show button with transition */
+  .btn-primary-send.visible {
+    display: inline-block;
+    animation: slideIn 0.3s ease forwards;
+  }
+  
+  @keyframes slideIn {
+    0% {
+      opacity: 0;
+      transform: translateX(20px);
+    }
+    100% {
+      opacity: 1;
+      transform: translateX(0);
+    }
+  }
+  
+  /* Character counter */
+  .char-counter {
+    position: absolute;
+    bottom: -20px;
+    right: 0;
+    font-size: 0.75em;
+    color: #666;
+  }
+  
+  /* Label styling */
+  .field-container label {
+    font-size: 24px;
+    font-family: "Lato";
+    font-weight: bold;
+  }
+  
+  /* Hint text styling */
+  .hint-text {
+    font-size: 20px;
+    color: #333;
+    font-family: "Noto Sans";
+    padding-bottom: 20px;
+    display: block;
+  }
+  
+  .field-container:focus-within .hint-text,
+  .field-container:focus-within label {
+    color: #0535d2;
+  }
+  
+  /* Focus states */
+  .form-group:focus-within {
+    border-color: #0535d2;
+    outline: 3px solid #0535d2;
+    outline-offset: 0.225rem;
+    box-shadow: 0 0 0 0.125rem #fff;
+  }
 
 
 /* Make text inputs appear below their labels */
@@ -1038,83 +1041,12 @@
     border-color: transparent !important;
     outline: none !important;
     outline-offset: 0 !important;
->>>>>>> aeb4945e
-  }
-}
-
-/* Character counter */
-.char-counter {
-  position: absolute;
-  bottom: -20px;
-  right: 0;
-  font-size: 0.75em;
-  color: #666;
-}
-
-/* Label styling */
-.field-container label {
-  font-size: 24px;
-  font-family: 'Lato';
-  font-weight: bold;
-}
-
-/* Hint text styling */
-.hint-text {
-  font-size: 20px;
-  color: #333;
-  font-family: 'Noto Sans';
-  padding-bottom: 20px;
-  display: block;
-}
-
-.field-container:focus-within .hint-text,
-.field-container:focus-within label {
-  color: #0535d2;
-}
-
-/* Focus states */
-.form-group:focus-within {
-  border-color: #0535d2;
-  outline: 3px solid #0535d2;
-  outline-offset: 0.225rem;
-  box-shadow: 0 0 0 0.125rem #fff;
-}
-
-textarea:focus {
-  border-radius: 0 !important;
-  box-shadow: none !important;
-  border-color: transparent !important;
-  outline: none !important;
-  outline-offset: 0 !important;
-}
-
-/* Button text and icon styles */
-.button-text {
-  display: inline !important;
-}
-
-.btn-primary-send .button-icon,
-.btn-primary-send svg.button-icon {
-  display: none !important;
-}
-
-/* Media query for mobile */
-@media screen and (max-width: 600px) {
+  }
+  
+    /* Button text and icon styles */
   .button-text {
     display: none !important;
   }
-
-  .btn-primary-send .button-icon,
-  .btn-primary-send svg.button-icon {
-    display: inline !important;
-  }
-
-  .form-group button {
-    padding: 8px 18px;
-    min-width: 44px;
-  }
-<<<<<<< HEAD
-=======
   
   /* Media query for mobile */
   @media screen and (max-width: 600px) {
@@ -1681,5 +1613,4 @@
 .expert-rating-container .explanation-field label {
   font-weight: 500;
   margin-bottom: 8px;
->>>>>>> aeb4945e
 }