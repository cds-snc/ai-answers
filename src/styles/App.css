--- conflicted
+++ resolved
@@ -501,50 +501,6 @@
     margin-bottom: 0px !important;
 }
 
-<<<<<<< HEAD
-.sentence-rating-group,
-.citation-rating-group {
-  margin-bottom: 2rem;
-}
-
-.radio-group {
-  display: flex;
-  flex-direction: column;
-  gap: 0.5rem;
-  margin-top: 0.5rem;
-}
-
-.answer-improvement {
-  margin: 2rem 0;
-}
-
-.answer-improvement textarea {
-  width: 100%;
-  min-height: 100px;
-  margin-top: 0.5rem;
-}
-
-.answer-details,
-.citation-details {
-  margin-bottom: 1rem;
-  border: 1px solid #ccc;
-  border-radius: 4px;
-  padding: 0.5rem;
-}
-
-.answer-details summary,
-.citation-details summary {
-  cursor: pointer;
-  padding: 0.5rem;
-  font-weight: bold;
-}
-
-.answer-details[open] summary,
-.citation-details[open] summary {
-  border-bottom: 1px solid #ccc;
-  margin-bottom: 1rem;
-}
-=======
 .loading-container {
     border: 1px solid #F3E9E8;
 }
@@ -559,5 +515,4 @@
 
 .loading-text {
 /* Styles for the loading text */
-}
->>>>>>> 11f81686
+}