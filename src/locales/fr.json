--- conflicted
+++ resolved
@@ -853,18 +853,11 @@
     "noMatchReason": "Raison de non-correspondance",
     "fallbackSourceChatId": "ID de chat source pour le repli",
     "matchedCitationInteractionId": "ID d'interaction de citation appariée",
-<<<<<<< HEAD
-    "matchedCitationChatId": "ID de chat de citation appariée",
-    "stageTimeline": "Chronologie des étapes",
-    "rawTimeline": "Chronologie brute (JSON)",
-    "noStageTimeline": "Aucune chronologie d'étapes disponible.",
-=======
   "matchedCitationChatId": "ID de chat de citation appariée",
   "stageTimeline": "Chronologie des étapes",
   "rawTimeline": "Chronologie brute (JSON)",
   "noStageTimeline": "Aucune chronologie d'étapes disponible.",
     "modelData": "Données du modèle",
->>>>>>> a43c6cd2
     "createdAt": "Créé le",
     "updatedAt": "Mis à jour le",
     "totalScore": "Score",
