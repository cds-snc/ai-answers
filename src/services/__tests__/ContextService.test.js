import ContextService from '../ContextService.js';
import { getProviderApiUrl, getApiUrl } from '../../utils/apiToUrl.js';
<<<<<<< HEAD
import { vi, describe, it, expect, beforeEach, beforeAll } from 'vitest';
=======
import LoggingService from '../ClientLoggingService.js';

jest.mock('../ClientLoggingService.js', () => ({
  __esModule: true,
  default: {
    info: jest.fn().mockResolvedValue(),
    error: jest.fn().mockResolvedValue(),
  },
}));
>>>>>>> 98121250

// Mock LoggingService to avoid auth and network calls
vi.mock('../ClientLoggingService.js', () => ({
  default: {
    info: vi.fn(),
    debug: vi.fn(),
    warn: vi.fn(),
    error: vi.fn()
  }
}));

// Mock fetch globally for all tests
global.fetch = vi.fn();

describe('ContextService', () => {
  beforeAll(() => {
    global.localStorage = {
      getItem: vi.fn(),
      setItem: vi.fn(),
      removeItem: vi.fn(),
    };
  });
  beforeEach(() => {
    fetch.mockClear();
  });

  describe('prepareMessage', () => {
    it('should prepare message with all parameters', async () => {
      const result = await ContextService.prepareMessage(
        'test message',
        'en',
        'department1',
        'https://referrer.com',
        ['result1'],
        'google',
        []
      );

      expect(result).toEqual({
        message: 'test message\n<referring-url>https://referrer.com</referring-url>',
        systemPrompt: expect.any(String),
        searchResults: ['result1'],
        searchProvider: 'google',
        conversationHistory: [],
        referringUrl: 'https://referrer.com',
        chatId: 'system',
      });
    });

    it('should prepare message without optional parameters', async () => {
      const result = await ContextService.prepareMessage('test message');

      expect(result).toEqual({
        message: 'test message',
        systemPrompt: expect.any(String),
        searchResults: null,
        searchProvider: null,
        conversationHistory: [],
        referringUrl: '',
        chatId: 'system',
      });
    });
  });

  describe('sendMessage', () => {
    it('should send message successfully', async () => {
      const mockResponse = {
        content: 'response message',
        model: 'claude-2',
        inputTokens: 100,
        outputTokens: 50,
      };

      fetch.mockImplementationOnce(() =>
        Promise.resolve({
          ok: true,
          json: () => Promise.resolve(mockResponse),
        })
      );

      const result = await ContextService.sendMessage(
        'anthropic',
        'test message',
        'en',
        'department1',
        'https://referrer.com',
        ['search result'],
        'google',
        []
      );

      expect(result).toEqual(mockResponse);
      expect(fetch).toHaveBeenCalledWith(
        getProviderApiUrl('anthropic', 'context'),
        expect.objectContaining({
          method: 'POST',
          headers: { 'Content-Type': 'application/json' },
          body: expect.any(String),
        })
      );
      const body = JSON.parse(fetch.mock.calls[0][1].body);
      expect(body.chatId).toBe('system');
    });

    it('should handle API errors', async () => {
      fetch.mockImplementationOnce(() =>
        Promise.resolve({
          ok: false,
          status: 500,
          text: () => Promise.resolve('Server error'),
        })
      );

      await expect(ContextService.sendMessage('anthropic', 'test message')).rejects.toThrow(
        'HTTP error! status: 500'
      );
    });
  });

  describe('contextSearch', () => {
    it('should perform search successfully', async () => {
      const mockSearchResults = { results: ['result1', 'result2'] };

      fetch.mockImplementationOnce(() =>
        Promise.resolve({
          ok: true,
          json: () => Promise.resolve(mockSearchResults),
        })
      );

      const result = await ContextService.contextSearch('search query', 'google');

      expect(result).toEqual(mockSearchResults);
      expect(fetch).toHaveBeenCalledWith(
        getApiUrl('search-context'),
        expect.objectContaining({
          method: 'POST',
          headers: { 'Content-Type': 'application/json' },
<<<<<<< HEAD
          body: JSON.stringify({
            query: 'search query',
            lang: 'en',
            searchService: 'google',
            chatId: 'system',
          }),
=======
          body: expect.any(String),
>>>>>>> 98121250
        })
      );
      const body = JSON.parse(fetch.mock.calls[0][1].body);
      expect(body).toEqual({
        query: 'search query',
        lang: 'en',
        searchService: 'google',
        chatId: 'system',
      });
    });
  });

  describe('parseContext', () => {
    it('should parse context with all fields', () => {
      const mockContext = {
        message:
          '<topic>Test Topic</topic><topicUrl>https://example.com</topicUrl><department>Test Dept</department><departmentUrl>https://dept.com</departmentUrl>',
        searchResults: ['result1'],
        searchProvider: 'google',
        model: 'claude-2',
        inputTokens: 100,
        outputTokens: 50,
      };

      const result = ContextService.parseContext(mockContext);

      expect(result).toEqual({
        topic: 'Test Topic',
        topicUrl: 'https://example.com',
        department: 'Test Dept',
        departmentUrl: 'https://dept.com',
        searchResults: ['result1'],
        searchProvider: 'google',
        model: 'claude-2',
        inputTokens: 100,
        outputTokens: 50,
      });
    });

    it('should handle missing fields', () => {
      const mockContext = {
        message: '<topic>Test Topic</topic>',
        searchResults: [],
        model: 'claude-2',
      };

      const result = ContextService.parseContext(mockContext);

      expect(result).toEqual({
        topic: 'Test Topic',
        topicUrl: null,
        department: null,
        departmentUrl: null,
        searchResults: [],
        searchProvider: undefined,
        model: 'claude-2',
        inputTokens: undefined,
        outputTokens: undefined,
      });
    });
  });
});<|MERGE_RESOLUTION|>--- conflicted
+++ resolved
@@ -1,18 +1,6 @@
 import ContextService from '../ContextService.js';
 import { getProviderApiUrl, getApiUrl } from '../../utils/apiToUrl.js';
-<<<<<<< HEAD
 import { vi, describe, it, expect, beforeEach, beforeAll } from 'vitest';
-=======
-import LoggingService from '../ClientLoggingService.js';
-
-jest.mock('../ClientLoggingService.js', () => ({
-  __esModule: true,
-  default: {
-    info: jest.fn().mockResolvedValue(),
-    error: jest.fn().mockResolvedValue(),
-  },
-}));
->>>>>>> 98121250
 
 // Mock LoggingService to avoid auth and network calls
 vi.mock('../ClientLoggingService.js', () => ({
@@ -151,25 +139,14 @@
         expect.objectContaining({
           method: 'POST',
           headers: { 'Content-Type': 'application/json' },
-<<<<<<< HEAD
           body: JSON.stringify({
             query: 'search query',
             lang: 'en',
             searchService: 'google',
             chatId: 'system',
           }),
-=======
-          body: expect.any(String),
->>>>>>> 98121250
-        })
-      );
-      const body = JSON.parse(fetch.mock.calls[0][1].body);
-      expect(body).toEqual({
-        query: 'search query',
-        lang: 'en',
-        searchService: 'google',
-        chatId: 'system',
-      });
+        })
+      );
     });
   });
 
