--- conflicted
+++ resolved
@@ -74,14 +74,8 @@
         overrideUserId
       );
 
-<<<<<<< HEAD
 
       const response = await AuthService.fetch(getProviderApiUrl(provider, 'message'), {
-=======
-      const fp = await getFingerprint();
-      const extraHeaders = getSessionBypassHeaders();
-      const response = await fetch(getApiUrl('chat-message'), {
->>>>>>> 6c37591a
         method: 'POST',
         headers: {
           'Content-Type': 'application/json',
