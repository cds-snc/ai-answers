--- conflicted
+++ resolved
@@ -3,7 +3,15 @@
 import { getProviderApiUrl, getApiUrl } from '../utils/apiToUrl.js';
 
 const ContextService = {
-  prepareMessage: async (message, lang = 'en', department = '', referringUrl = '', searchResults = null, searchProvider = null, conversationHistory = []) => {
+  prepareMessage: async (
+    message,
+    lang = 'en',
+    department = '',
+    referringUrl = '',
+    searchResults = null,
+    searchProvider = null,
+    conversationHistory = []
+  ) => {
     console.log(`🤖 Context Service: Processing message in ${lang.toUpperCase()}`);
 
     const SYSTEM_PROMPT = await loadContextSystemPrompt(lang, department);
@@ -15,11 +23,20 @@
       searchResults,
       searchProvider,
       conversationHistory,
-      referringUrl
+      referringUrl,
     };
   },
 
-  sendMessage: async (aiProvider, message, lang = 'en', department = '', referringUrl, searchResults, searchProvider, conversationHistory = []) => {
+  sendMessage: async (
+    aiProvider,
+    message,
+    lang = 'en',
+    department = '',
+    referringUrl,
+    searchResults,
+    searchProvider,
+    conversationHistory = []
+  ) => {
     try {
       const messagePayload = await ContextService.prepareMessage(
         message,
@@ -31,11 +48,7 @@
         conversationHistory
       );
 
-<<<<<<< HEAD
-      const response = await fetch(getProviderApiUrl(provider, 'context'), {
-=======
-      const response = await fetch(getProviderApiUrl(aiProvider, "context"), {
->>>>>>> aeb4945e
+      const response = await fetch(getProviderApiUrl(aiProvider, 'context'), {
         method: 'POST',
         headers: {
           'Content-Type': 'application/json',
@@ -50,7 +63,6 @@
       }
 
       return await response.json();
-
     } catch (error) {
       console.error('Error calling Context API:', error);
       throw error;
@@ -59,26 +71,17 @@
 
   contextSearch: async (message, searchProvider) => {
     try {
-      const searchResponse = await fetch(getApiUrl("search-context"), {
+      const searchResponse = await fetch(getApiUrl('search-context'), {
         method: 'POST',
         headers: {
           'Content-Type': 'application/json',
         },
         body: JSON.stringify({
           query: message,
-          searchService: searchProvider  // Add searchProvider
+          searchService: searchProvider, // Add searchProvider
         }),
       });
 
-<<<<<<< HEAD
-      return {
-        topic: topicMatch ? topicMatch[1] : 'none',
-        topicUrl: topicUrlMatch ? topicUrlMatch[1] : '',
-        department: departmentMatch ? departmentMatch[1] : '',
-        departmentUrl: departmentUrlMatch ? departmentUrlMatch[1] : '',
-        searchResults: searchResultsMatch ? searchResultsMatch[1] : '',
-      };
-=======
       if (!searchResponse.ok) {
         const errorText = await searchResponse.text();
         console.error('Search API error response:', errorText);
@@ -90,16 +93,33 @@
       console.error('Error searching context:', error);
       throw error;
     }
-
-  },
-  deriveContext: async (aiProvider, question, lang = 'en', department = '', referringUrl, searchProvider, conversationHistory = []) => {
+  },
+  deriveContext: async (
+    aiProvider,
+    question,
+    lang = 'en',
+    department = '',
+    referringUrl,
+    searchProvider,
+    conversationHistory = []
+  ) => {
     try {
       console.log(`🤖 Context Service: Analyzing question in ${lang.toUpperCase()}`);
       // TODO add referring URL to the context of the search?
       const searchResults = await ContextService.contextSearch(question, searchProvider);
       console.log('Executed Search:', question + ' ' + searchProvider);
-      return ContextService.parseContext(await ContextService.sendMessage(aiProvider, question, lang, department, referringUrl, searchResults.results, searchProvider, conversationHistory));
->>>>>>> aeb4945e
+      return ContextService.parseContext(
+        await ContextService.sendMessage(
+          aiProvider,
+          question,
+          lang,
+          department,
+          referringUrl,
+          searchResults.results,
+          searchProvider,
+          conversationHistory
+        )
+      );
     } catch (error) {
       console.error('Error deriving context:', error);
       throw error;
@@ -110,7 +130,6 @@
     const topicUrlMatch = context.message.match(/<topicUrl>([\s\S]*?)<\/topicUrl>/);
     const departmentMatch = context.message.match(/<department>([\s\S]*?)<\/department>/);
     const departmentUrlMatch = context.message.match(/<departmentUrl>([\s\S]*?)<\/departmentUrl>/);
-
 
     return {
       topic: topicMatch ? topicMatch[1] : null,
@@ -125,54 +144,27 @@
     };
   },
 
-  deriveContextBatch: async (entries, lang = 'en', aiService = 'anthropic', batchName, searchProvider = 'google') => {
+  deriveContextBatch: async (
+    entries,
+    lang = 'en',
+    aiService = 'anthropic',
+    batchName,
+    searchProvider = 'google'
+  ) => {
     try {
       console.log(
         `🤖 Context Service: Processing batch of ${entries.length} entries in ${lang.toUpperCase()}`
       );
 
-<<<<<<< HEAD
-      const requests = entries
-        .filter((entry) => !entry.context || entry.context.trim() === '')
-        .map((entry) => entry.question);
-      const SYSTEM_PROMPT = await loadContextSystemPrompt(lang);
-
-      const searchResults = await Promise.all(
-        requests.map(async (request) => {
-          const searchResponse = await fetch(getApiUrl('context-search'), {
-            method: 'POST',
-            headers: {
-              'Content-Type': 'application/json',
-            },
-            body: JSON.stringify({ query: request }),
-          });
-
-          if (!searchResponse.ok) {
-            const errorText = await searchResponse.text();
-            console.error('Search API error response:', errorText);
-            throw new Error(`HTTP error! status: ${searchResponse.status}`);
-          }
-
-          const searchData = await searchResponse.json();
-          return searchData.content;
-        })
-      );
-
-      const updatedRequests = requests.map((request, index) => ({
-        message: request,
-        systemPrompt: SYSTEM_PROMPT,
-        searchResults: '<searchResults>' + searchResults[index] + '</searchResults>',
-      }));
-
-      const response = await ContextService.sendBatch(updatedRequests, aiService);
-=======
       const searchResults = [];
       for (let i = 0; i < entries.length; i++) {
         if (searchProvider === 'canadaca' && i > 0 && i % 10 === 0) {
           console.log('Pausing for a minute to avoid rate limits for canadaca...');
-          await new Promise(resolve => setTimeout(resolve, 60000));
+          await new Promise((resolve) => setTimeout(resolve, 60000));
         }
-        searchResults.push(await ContextService.contextSearch(entries[i]['REDACTEDQUESTION'], searchProvider));
+        searchResults.push(
+          await ContextService.contextSearch(entries[i]['REDACTEDQUESTION'], searchProvider)
+        );
       }
 
       const requests = await Promise.all(
@@ -180,7 +172,7 @@
           return ContextService.prepareMessage(
             entry['REDACTEDQUESTION'],
             lang,
-            '',  // department not provided in batch
+            '', // department not provided in batch
             entry['REFERRINGURL'] || '',
             searchResults[index],
             searchProvider
@@ -189,7 +181,6 @@
       );
 
       const response = await ContextService.sendBatch(requests, aiService, batchName, lang);
->>>>>>> aeb4945e
       return {
         batchId: response.batchId,
         batchStatus: response.batchStatus,
@@ -200,16 +191,10 @@
     }
   },
 
-<<<<<<< HEAD
-  sendBatch: async (requests, aiService) => {
-    try {
+  sendBatch: async (requests, aiService, batchName, lang) => {
+    try {
+      console.log(`🤖 Context Service: Sending batch to ${aiService}`);
       const response = await fetch(getProviderApiUrl(aiService, 'batch-context'), {
-=======
-  sendBatch: async (requests, aiService, batchName, lang) => {
-    try {
-      console.log(`🤖 Context Service: Sending batch to ${aiService}`);
-      const response = await fetch(getProviderApiUrl(aiService, "batch-context"), {
->>>>>>> aeb4945e
         method: 'POST',
         headers: {
           'Content-Type': 'application/json',
@@ -217,11 +202,8 @@
         body: JSON.stringify({
           requests,
           aiService,
-<<<<<<< HEAD
-=======
           batchName,
           lang,
->>>>>>> aeb4945e
         }),
       });
 
