--- conflicted
+++ resolved
@@ -67,16 +67,9 @@
         chatId
       );
       await LoggingService.info(chatId, 'Calling context agent with:', { context: messagePayload });
-<<<<<<< HEAD
-      let url = getProviderApiUrl(aiProvider, 'context');
+      let url = getApiUrl('chat-context');
 
       const response = await AuthService.fetch(url, {
-=======
-      let url = getApiUrl('chat-context');
-      const fp = await getFingerprint();
-      const extraHeaders = getSessionBypassHeaders();
-      const response = await fetch(url, {
->>>>>>> 6c37591a
         method: 'POST',
         headers: {
           'Content-Type': 'application/json',
@@ -99,22 +92,10 @@
 
   contextSearch: async (message, searchProvider, lang = 'en', chatId = 'system', agentType = 'openai', referringUrl = '', translationData = null) => {
     try {
-<<<<<<< HEAD
-
       const searchResponse = await AuthService.fetch(getApiUrl('search-context'), {
         method: 'POST',
         headers: {
           'Content-Type': 'application/json',
-=======
-      const fp = await getFingerprint();
-      const extraHeaders = getSessionBypassHeaders();
-      const searchResponse = await fetch(getApiUrl('search-context'), {
-        method: 'POST',
-        headers: {
-          'Content-Type': 'application/json',
-          'x-fp-id': fp,
-          ...extraHeaders
->>>>>>> 6c37591a
         },
         body: JSON.stringify({
           message: message,
