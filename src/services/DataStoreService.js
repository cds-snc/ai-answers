--- conflicted
+++ resolved
@@ -395,7 +395,6 @@
     }
   }
 
-<<<<<<< HEAD
   static async getPublicEvalList() {
     try {
       const response = await AuthService.fetchWithAuth(getApiUrl('db-public-eval-list'));
@@ -414,7 +413,10 @@
       return await response.json();
     } catch (error) {
       console.error('Error fetching chat:', error);
-=======
+      throw error;
+    }
+  }
+
   static async migratePublicFeedback() {
     try {
       const response = await AuthService.fetchWithAuth(getApiUrl('db-migrate-public-feedback'), {
@@ -430,7 +432,6 @@
       return await response.json();
     } catch (error) {
       console.error('Error migrating public feedback:', error);
->>>>>>> eaca0795
       throw error;
     }
   }
