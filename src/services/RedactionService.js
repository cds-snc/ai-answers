--- conflicted
+++ resolved
@@ -403,30 +403,6 @@
     let redactedText = text;
     const redactedItems = [];
 
-<<<<<<< HEAD
-    // First, detect names using NLP
-    const nameMatches = this.detectNames(text);
-
-    // Sort name matches in reverse order (to avoid index shifting when replacing)
-    const sortedNameMatches = [...nameMatches].sort((a, b) => b.start - a.start);
-
-    // Replace names with XXX (treating them as private information)
-    let redactedForNames = text;
-    sortedNameMatches.forEach(match => {
-      const replacement = 'XXX';
-      redactedForNames =
-        redactedForNames.substring(0, match.start) +
-        replacement +
-        redactedForNames.substring(match.end);
-
-      redactedItems.push({ value: match.text, type: 'private' });
-      LoggingService.debug("system", `Name detected and redacted: "${match.text}"`);
-    });
-
-
-    // Update redactedText with the name-redacted version
-    redactedText = redactedForNames;
-=======
     // Only perform name detection if enabled
     if (this.enableNameDetection) {
       // First, detect names using NLP
@@ -451,7 +427,6 @@
       // Update redactedText with the name-redacted version
       redactedText = redactedForNames;
     }
->>>>>>> a2a5d4d2
 
     // Filter out patterns with null RegExp (in case initialization failed)
     const validPatterns = this.redactionPatterns.filter(({ pattern }) => pattern !== null);
