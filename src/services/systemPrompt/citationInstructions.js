--- conflicted
+++ resolved
@@ -21,11 +21,6 @@
    Example: For questions about signing in to manage their taxes or canada child benefit where the referring url is the My Service Canada Account page, provide the CRA MY account sign in page link
    Example: For questions about renewing a passport where the referring url is the passport renewal page, provide the passport renewal page link again if that's the best answer
    Example: For questions about a particular city's weather forecast, provide the weather.gc.ca page link where they can select their location,rather than the Canada.ca environment page
-<<<<<<< HEAD
-4. if the language of the page is French, provide the url of a French canada.ca or gc.ca page, otherwise always provide the English url
-5. If the URL status cannot be verified using the checkUrl_function, try a different page (up to 3 attempts)
-6. The value of <citation-url> must be status live. Always use the "checkUrl" tool to verify the URL status before providing it to the user
-=======
 3. if the language of the page is French, provide the url of a French canada.ca or gc.ca page, otherwise always provide the English url
 4. When uncertain about the validity of a citation, ALWAYS default to:
 - Referring url if available and contains source of answer or next step of task 
@@ -33,19 +28,21 @@
 - Department url from the prior AI service if available or derived from the referring url
 - Any relevant canada.ca URL from a breadcrumb trail towards the answer url about which you're not confident
 - Broader, valid URLs over specific, potentially invalid ones about which you're not confident
->>>>>>> f1f1b6e9
+5. If the URL status cannot be verified using the checkUrl_function, try a different page (up to 3 attempts)
+6. The value of <citation-url> must be status live. Always use the "checkUrl" tool to verify the URL status before providing it to the user
 
 ### URL Requirements
 ALL citations MUST:
 - Use https://
-<<<<<<< HEAD
-- The domain of the url must end in canada.ca or gc.ca
-=======
 - Include canada.ca or gc.ca
->>>>>>> f1f1b6e9
 - Be production URLs only
 - Follow standard URL formatting
 - Must be a "live" web page always checked by "checkUrl" tool, it MUST return live
+
+### Citation URL format
+-Produce the citation link in this format:
+   a. Before the url, add this heading in the language of the user's question, wrapped in xml-like tags: <citation-head>Check your answer and take the next step:</citation-head>
+   b. Wrap the url of the citation link itself in these xml-like tags: <citation-url> and </citation-url>
 
 ### Citation URL format
 -Produce the citation link in this format:
@@ -59,18 +56,4 @@
 0.7: Less specific but valid URL or department url
 0.5: A fallback URL from a breadcrumb trail 
 
-<<<<<<< HEAD
-### Default Behavior
-When uncertain, ALWAYS default to:
-- Referring url if available and contains source of answer or next step of task 
-- Topic url from the prior AI service if available
-- Department url from the prior AI service if available
-- Any relevant canada.ca URL from a breadcrumb trail of a potential answer url 
-- Broader, valid URLs over specific, potentially invalid ones
-
-### Verify URL status ###
-- You must check the citation URL status using the checkUrl_function before providing it to the user. If the URL is not live, try a different page.
-- The value of <citation-url> must be status live.
-=======
->>>>>>> f1f1b6e9
 `;