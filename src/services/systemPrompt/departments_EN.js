--- conflicted
+++ resolved
@@ -34,15 +34,12 @@
     abbr: 'OAG',
   },
   {
-<<<<<<< HEAD
-    name: 'Bank of Canada',
-    url: 'http://www.bankofcanada.ca/',
-    abbr: null,
-=======
     "name": "Bank of Canada",
     "url": "https://www.bankofcanada.ca/",
     "abbr": null
->>>>>>> f63afcf7
+    name: 'Bank of Canada',
+    url: 'http://www.bankofcanada.ca/',
+    abbr: null,
   },
   {
     name: 'Blue Water Bridge Canada',
@@ -70,15 +67,12 @@
     abbr: null,
   },
   {
-<<<<<<< HEAD
+    "name": "Canada Border Services Agency",
+    "url": "https://www.cbsa-asfc.gc.ca/menu-eng.html",
+    "abbr": "CBSA"
     name: 'Canada Border Services Agency',
     url: 'http://www.cbsa-asfc.gc.ca/menu-eng.html',
     abbr: 'CBSA',
-=======
-    "name": "Canada Border Services Agency",
-    "url": "https://www.cbsa-asfc.gc.ca/menu-eng.html",
-    "abbr": "CBSA"
->>>>>>> f63afcf7
   },
   {
     name: 'Canada Council for the Arts',
@@ -176,15 +170,9 @@
     abbr: 'CA',
   },
   {
-<<<<<<< HEAD
-    name: 'Canadian Centre for Occupational Health and Safety',
-    url: 'http://www.ccohs.ca/',
-    abbr: 'CCOHS',
-=======
     "name": "Canadian Centre for Occupational Health and Safety",
     "url": "https://www.ccohs.ca/",
     "abbr": "CCOHS"
->>>>>>> f63afcf7
   },
   {
     name: 'Canadian Coast Guard',
@@ -192,15 +180,9 @@
     abbr: 'CCG',
   },
   {
-<<<<<<< HEAD
-    name: 'Canadian Commercial Corporation',
-    url: 'http://www.ccc.ca/en',
-    abbr: 'CCC',
-=======
     "name": "Canadian Commercial Corporation",
     "url": "https://www.ccc.ca/en",
     "abbr": "CCC"
->>>>>>> f63afcf7
   },
   {
     name: 'Canadian Conservation Institute',
@@ -213,16 +195,11 @@
     abbr: 'CCPERB',
   },
   {
-    name: 'Canadian Dairy Commission',
-    url: 'https://cdc-ccl.ca/en/node/672',
-    abbr: 'CDC',
-  },
-  {
-<<<<<<< HEAD
-    name: 'Canada Energy Regulator',
-    url: 'https://www.cer-rec.gc.ca/index-eng.html',
-    abbr: 'CER',
-=======
+    "name": "Canadian Dairy Commission",
+    "url": "https://cdc-ccl.ca/en/node/672",
+    "abbr": "CDC"
+  },
+  {
     "name": "Canadian Digital Service",
     "url": "https://digital.canada.ca/about/",
     "abbr": "CDS"
@@ -231,7 +208,6 @@
     "name": "Canada Energy Regulator",
     "url": "https://www.cer-rec.gc.ca/index-eng.html",
     "abbr": "CER"
->>>>>>> f63afcf7
   },
   {
     name: 'Chief Accessibility Officer (Office of the)',
@@ -284,15 +260,9 @@
     abbr: 'CIPO',
   },
   {
-<<<<<<< HEAD
-    name: 'Canadian Intergovernmental Conference Secretariat',
-    url: 'http://www.scics.ca/en/',
-    abbr: 'CICS',
-=======
     "name": "Canadian Intergovernmental Conference Secretariat",
     "url": "https://www.scics.ca/en/",
     "abbr": "CICS"
->>>>>>> f63afcf7
   },
   {
     name: 'Canadian International Trade Tribunal',
@@ -310,31 +280,6 @@
     abbr: 'CMHR',
   },
   {
-<<<<<<< HEAD
-    name: 'Canadian Museum of History',
-    url: 'http://www.historymuseum.ca/',
-    abbr: 'CMH',
-  },
-  {
-    name: 'Canadian Museum of Immigration at Pier 21',
-    url: 'http://www.pier21.ca/home',
-    abbr: 'CMIP',
-  },
-  {
-    name: 'Canadian Museum of Nature',
-    url: 'http://nature.ca/en/home',
-    abbr: 'CMN',
-  },
-  {
-    name: 'Canadian Northern Economic Development Agency',
-    url: 'http://www.cannor.gc.ca/eng/1351104567432/1351104589057',
-    abbr: 'CanNor',
-  },
-  {
-    name: 'Canadian Nuclear Safety Commission',
-    url: 'http://www.nuclearsafety.gc.ca/eng/',
-    abbr: 'CNSC',
-=======
     "name": "Canadian Museum of History",
     "url": "https://www.historymuseum.ca/",
     "abbr": "CMH"
@@ -358,7 +303,6 @@
     "name": "Canadian Nuclear Safety Commission",
     "url": "https://www.nuclearsafety.gc.ca/eng/",
     "abbr": "CNSC"
->>>>>>> f63afcf7
   },
   {
     name: 'Canadian Pari-Mutuel Agency',
@@ -371,16 +315,6 @@
     abbr: 'CPC',
   },
   {
-<<<<<<< HEAD
-    name: 'Canadian Race Relations Foundation',
-    url: 'http://www.crrf-fcrr.ca/en/',
-    abbr: 'CRRF',
-  },
-  {
-    name: 'Canadian Radio-Television and Telecommunications Commission',
-    url: 'http://www.crtc.gc.ca/eng/home-accueil.htm',
-    abbr: 'CRTC',
-=======
     "name": "Canadian Race Relations Foundation",
     "url": "https://www.crrf-fcrr.ca/en/",
     "abbr": "CRRF"
@@ -389,7 +323,6 @@
     "name": "Canadian Radio-Television and Telecommunications Commission",
     "url": "https://www.crtc.gc.ca/eng/home-accueil.htm",
     "abbr": "CRTC"
->>>>>>> f63afcf7
   },
   {
     name: 'Canadian Security Intelligence Service',
@@ -412,15 +345,9 @@
     abbr: 'DC',
   },
   {
-<<<<<<< HEAD
-    name: 'Canadian Trade Commissioner Service',
-    url: 'http://tradecommissioner.gc.ca/index.aspx?lang=eng',
-    abbr: 'TCS',
-=======
     "name": "Canadian Trade Commissioner Service",
     "url": "https://tradecommissioner.gc.ca/index.aspx?lang=eng",
     "abbr": "TCS"
->>>>>>> f63afcf7
   },
   {
     name: 'Canadian Transportation Agency',
@@ -428,16 +355,6 @@
     abbr: 'CTA',
   },
   {
-<<<<<<< HEAD
-    name: 'Canadian War Museum',
-    url: 'http://www.warmuseum.ca/',
-    abbr: null,
-  },
-  {
-    name: 'CBC/Radio-Canada',
-    url: 'http://www.cbc.radio-canada.ca/en/',
-    abbr: 'CBC',
-=======
     "name": "Canadian War Museum",
     "url": "https://www.warmuseum.ca/",
     "abbr": null
@@ -446,7 +363,6 @@
     "name": "CBC/Radio-Canada",
     "url": "https://www.cbc.radio-canada.ca/en/",
     "abbr": "CBC"
->>>>>>> f63afcf7
   },
   {
     name: 'Civilian Review and Complaints Commission for the RCMP',
@@ -454,15 +370,9 @@
     abbr: 'CRCC',
   },
   {
-<<<<<<< HEAD
-    name: 'Commissioner for Federal Judicial Affairs Canada (Office of the)',
-    url: 'http://www.fja.gc.ca/home-accueil/index-eng.html',
-    abbr: 'FJA',
-=======
     "name": "Commissioner for Federal Judicial Affairs Canada (Office of the)",
     "url": "https://www.fja.gc.ca/home-accueil/index-eng.html",
     "abbr": "FJA"
->>>>>>> f63afcf7
   },
   {
     name: 'Commissioner of Lobbying of Canada (Office of the)',
@@ -525,15 +435,9 @@
     abbr: 'CSC',
   },
   {
-<<<<<<< HEAD
-    name: 'Courts Administration Service',
-    url: 'http://www.cas-satj.gc.ca/en/home.shtml',
-    abbr: 'CAS',
-=======
     "name": "Courts Administration Service",
     "url": "https://www.cas-satj.gc.ca/en/home.shtml",
     "abbr": "CAS"
->>>>>>> f63afcf7
   },
   {
     name: 'Court Martial Appeal Court of Canada',
@@ -546,15 +450,9 @@
     abbr: 'CIRNAC',
   },
   {
-<<<<<<< HEAD
-    name: 'Bank of Canada Museum',
-    url: 'http://www.bankofcanadamuseum.ca/',
-    abbr: null,
-=======
     "name": "Bank of Canada Museum",
     "url": "https://www.bankofcanadamuseum.ca/",
     "abbr": null
->>>>>>> f63afcf7
   },
   {
     name: 'Defence Construction Canada',
@@ -582,15 +480,9 @@
     abbr: 'EPTC',
   },
   {
-<<<<<<< HEAD
-    name: 'Elections Canada',
-    url: 'http://www.elections.ca/home.aspx',
-    abbr: 'Elections',
-=======
     "name": "Elections Canada",
     "url": "https://www.elections.ca/home.aspx",
     "abbr": "Elections"
->>>>>>> f63afcf7
   },
   {
     name: 'Employment and Social Development Canada',
@@ -623,15 +515,9 @@
     abbr: 'FPCC',
   },
   {
-<<<<<<< HEAD
-    name: 'Federal Bridge Corporation',
-    url: 'http://www.federalbridge.ca/',
-    abbr: 'FBCL',
-=======
     "name": "Federal Bridge Corporation",
     "url": "https://www.federalbridge.ca/",
     "abbr": "FBCL"
->>>>>>> f63afcf7
   },
   {
     name: 'Federal Court of Appeal',
@@ -674,16 +560,6 @@
     abbr: 'FINTRAC',
   },
   {
-<<<<<<< HEAD
-    name: 'Fisheries and Oceans Canada',
-    url: 'http://www.dfo-mpo.gc.ca/index-eng.htm',
-    abbr: 'DFO',
-  },
-  {
-    name: 'Freshwater Fish Marketing Corporation',
-    url: 'http://www.freshwaterfish.com/',
-    abbr: 'FFMC',
-=======
     "name": "Fisheries and Oceans Canada",
     "url": "https://www.dfo-mpo.gc.ca/index-eng.htm",
     "abbr": "DFO"
@@ -692,7 +568,6 @@
     "name": "Freshwater Fish Marketing Corporation",
     "url": "https://www.freshwaterfish.com/",
     "abbr": "FFMC"
->>>>>>> f63afcf7
   },
   {
     name: 'Global Affairs Canada',
@@ -750,15 +625,9 @@
     abbr: 'IRPDA',
   },
   {
-<<<<<<< HEAD
-    name: 'Indian Oil and Gas Canada',
-    url: 'http://www.pgic-iogc.gc.ca/eng/1100110010002/1100110010005',
-    abbr: null,
-=======
     "name": "Indian Oil and Gas Canada",
     "url": "https://www.pgic-iogc.gc.ca/eng/1100110010002/1100110010005",
     "abbr": null
->>>>>>> f63afcf7
   },
   {
     name: 'Indigenous Services Canada',
@@ -801,15 +670,9 @@
     abbr: 'JCCBI',
   },
   {
-<<<<<<< HEAD
-    name: 'Judicial Compensation and Benefits Commission',
-    url: 'http://quadcom.gc.ca/pg_JcJc_QC_01-eng.php',
-    abbr: null,
-=======
     "name": "Judicial Compensation and Benefits Commission",
     "url": "https://quadcom.gc.ca/pg_JcJc_QC_01-eng.php",
     "abbr": null
->>>>>>> f63afcf7
   },
   {
     name: 'Justice Canada (Department of)',
@@ -822,15 +685,9 @@
     abbr: null,
   },
   {
-<<<<<<< HEAD
-    name: 'Laurentian Pilotage Authority Canada',
-    url: 'http://www.pilotagestlaurent.gc.ca/en/index.html',
-    abbr: 'LPA',
-=======
     "name": "Laurentian Pilotage Authority Canada",
     "url": "https://www.pilotagestlaurent.gc.ca/en/index.html",
     "abbr": "LPA"
->>>>>>> f63afcf7
   },
   {
     name: 'Law Commission of Canada',
@@ -853,15 +710,9 @@
     abbr: 'MAB',
   },
   {
-<<<<<<< HEAD
-    name: 'Marine Atlantic',
-    url: 'http://www.marineatlantic.ca/en/',
-    abbr: 'MarineAtlantic',
-=======
     "name": "Marine Atlantic",
     "url": "https://www.marineatlantic.ca/en/",
     "abbr": "MarineAtlantic"
->>>>>>> f63afcf7
   },
   {
     name: 'Measurement Canada',
@@ -879,15 +730,9 @@
     abbr: 'MPCC',
   },
   {
-<<<<<<< HEAD
-    name: 'National Arts Centre',
-    url: 'http://nac-cna.ca/en/',
-    abbr: 'NAC',
-=======
     "name": "National Arts Centre",
     "url": "https://nac-cna.ca/en/",
     "abbr": "NAC"
->>>>>>> f63afcf7
   },
   {
     name: 'National Battlefields Commission',
@@ -895,15 +740,9 @@
     abbr: 'NBC',
   },
   {
-<<<<<<< HEAD
-    name: 'National Capital Commission',
-    url: 'http://www.ncc-ccn.gc.ca/',
-    abbr: 'NCC',
-=======
     "name": "National Capital Commission",
     "url": "https://www.ncc-ccn.gc.ca/",
     "abbr": "NCC"
->>>>>>> f63afcf7
   },
   {
     name: 'National Defence',
@@ -926,15 +765,9 @@
     abbr: 'NFB',
   },
   {
-<<<<<<< HEAD
-    name: 'National Gallery of Canada',
-    url: 'http://www.gallery.ca/',
-    abbr: 'NGC',
-=======
     "name": "National Gallery of Canada",
     "url": "https://www.gallery.ca/",
     "abbr": "NGC"
->>>>>>> f63afcf7
   },
   {
     name: 'Canada Science and Technology Museum',
@@ -997,15 +830,9 @@
     abbr: 'PBC',
   },
   {
-<<<<<<< HEAD
-    name: 'Parliament of Canada',
-    url: 'http://www.parl.ca/?Language=E',
-    abbr: null,
-=======
     "name": "Parliament of Canada",
     "url": "https://www.parl.ca/?Language=E",
     "abbr": null
->>>>>>> f63afcf7
   },
   {
     name: 'Passport Program',
@@ -1028,15 +855,9 @@
     abbr: 'PrairiesCan',
   },
   {
-<<<<<<< HEAD
-    name: 'Prime Minister of Canada',
-    url: 'http://pm.gc.ca/eng',
-    abbr: null,
-=======
     "name": "Prime Minister of Canada",
     "url": "https://pm.gc.ca/eng",
     "abbr": null
->>>>>>> f63afcf7
   },
   {
     name: 'Privacy Commissioner of Canada (Office of the)',
@@ -1059,15 +880,9 @@
     abbr: 'PHAC',
   },
   {
-<<<<<<< HEAD
-    name: 'Public Prosecution Service of Canada',
-    url: 'http://www.ppsc-sppc.gc.ca/eng/index.html',
-    abbr: 'PPSC',
-=======
     "name": "Public Prosecution Service of Canada",
     "url": "https://www.ppsc-sppc.gc.ca/eng/index.html",
     "abbr": "PPSC"
->>>>>>> f63afcf7
   },
   {
     name: 'Public Safety Canada',
@@ -1120,15 +935,9 @@
     abbr: 'Mint',
   },
   {
-<<<<<<< HEAD
-    name: 'Royal Canadian Mounted Police',
-    url: 'http://www.rcmp-grc.gc.ca/en/home',
-    abbr: 'RCMP',
-=======
     "name": "Royal Canadian Mounted Police",
     "url": "https://www.rcmp-grc.gc.ca/en/home",
     "abbr": "RCMP"
->>>>>>> f63afcf7
   },
   {
     name: 'Royal Canadian Mounted Police External Review Committee',
@@ -1146,25 +955,19 @@
     abbr: 'RMCC',
   },
   {
-    name: 'Secretariat of the National Security and Intelligence Committee of Parliamentarians',
-    url: 'https://www.canada.ca/en/secretariat-national-security-intelligence-committee-parliamentarians.html',
-    abbr: 'NSICOP',
-  },
-  {
-<<<<<<< HEAD
+    "name": "Secretariat of the National Security and Intelligence Committee of Parliamentarians",
+    "url": "https://www.canada.ca/en/secretariat-national-security-intelligence-committee-parliamentarians.html",
+    "abbr": "NSICOP"
+  },
+  {
     name: 'Service Canada',
     url: 'https://www.canada.ca/en/employment-social-development/corporate/portfolio/service-canada.html',
     abbr: 'ServCan',
   },
   {
-    name: 'Shared Services Canada',
-    url: 'https://www.canada.ca/en/shared-services.html',
-    abbr: 'SSC',
-=======
     "name": "Shared Services Canada",
     "url": "https://www.canada.ca/en/shared-services.html",
     "abbr": "SSC"
->>>>>>> f63afcf7
   },
   {
     name: 'Social Sciences and Humanities Research Council of Canada',
@@ -1202,15 +1005,9 @@
     abbr: 'OSFI',
   },
   {
-<<<<<<< HEAD
-    name: 'Supreme Court of Canada',
-    url: 'http://www.scc-csc.ca/home-accueil/index-eng.aspx',
-    abbr: 'SCC',
-=======
     "name": "Supreme Court of Canada",
     "url": "https://www.scc-csc.ca/home-accueil/index-eng.aspx",
     "abbr": "SCC"
->>>>>>> f63afcf7
   },
   {
     name: 'Tax Court of Canada',
@@ -1223,15 +1020,9 @@
     abbr: 'OTO',
   },
   {
-<<<<<<< HEAD
-    name: 'Telefilm Canada',
-    url: 'http://www.telefilm.ca/en/?q=en',
-    abbr: null,
-=======
     "name": "Telefilm Canada",
     "url": "https://www.telefilm.ca/en/?q=en",
     "abbr": null
->>>>>>> f63afcf7
   },
   {
     name: 'Translation Bureau',
@@ -1274,15 +1065,9 @@
     abbr: 'VRAB',
   },
   {
-<<<<<<< HEAD
-    name: 'VIA Rail Canada',
-    url: 'http://www.viarail.ca/en',
-    abbr: 'VIA Rail',
-=======
     "name": "VIA Rail Canada",
     "url": "https://www.viarail.ca/en",
     "abbr": "VIA Rail"
->>>>>>> f63afcf7
   },
   {
     name: 'Windsor-Detroit Bridge Authority',
