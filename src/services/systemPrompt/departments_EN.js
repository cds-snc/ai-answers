// departments.js
// List of Government of Canada departments and agencies with their URLs and abbreviations
// Generated 2024-12-05T20:45:37.478Z

export const departments_EN = [
  {
    name: 'Administrative Tribunals Support Service of Canada',
    url: 'https://www.canada.ca/en/administrative-tribunals-support-service.html',
    abbr: 'ATSSC',
  },
  {
    name: 'Agriculture and Agri-Food Canada',
    url: 'https://agriculture.canada.ca/en',
    abbr: 'AAFC',
  },
  {
    name: 'Atlantic Canada Opportunities Agency',
    url: 'https://www.canada.ca/en/atlantic-canada-opportunities.html',
    abbr: 'ACOA',
  },
  {
    name: 'Atlantic Pilotage Authority Canada',
    url: 'https://www.atlanticpilotage.com/',
    abbr: 'APA',
  },
  {
    name: 'Atomic Energy of Canada Limited',
    url: 'https://www.aecl.ca/',
    abbr: 'AECL',
  },
  {
    name: 'Auditor General of Canada (Office of the)',
    url: 'https://www.oag-bvg.gc.ca/internet/English/admin_e_41.html',
    abbr: 'OAG',
  },
  {
<<<<<<< HEAD
    name: 'Bank of Canada',
    url: 'http://www.bankofcanada.ca/',
    abbr: null,
=======
    "name": "Bank of Canada",
    "url": "https://www.bankofcanada.ca/",
    "abbr": null
>>>>>>> aeb4945e
  },
  {
    name: 'Blue Water Bridge Canada',
    url: 'https://bluewaterbridge.ca/',
    abbr: 'BWB',
  },
  {
    name: 'Business Development Bank of Canada',
    url: 'https://www.bdc.ca/en',
    abbr: 'BDC',
  },
  {
    name: 'Canada Agricultural Review Tribunal',
    url: 'https://cart-crac.gc.ca/index-en.html',
    abbr: 'CART',
  },
  {
    name: 'Canada Agriculture and Food Museum',
    url: 'https://ingeniumcanada.org/agriculture',
    abbr: null,
  },
  {
    name: 'Canada Aviation and Space Museum',
    url: 'https://ingeniumcanada.org/aviation',
    abbr: null,
  },
  {
<<<<<<< HEAD
    name: 'Canada Border Services Agency',
    url: 'http://www.cbsa-asfc.gc.ca/menu-eng.html',
    abbr: 'CBSA',
=======
    "name": "Canada Border Services Agency",
    "url": "https://www.cbsa-asfc.gc.ca/menu-eng.html",
    "abbr": "CBSA"
>>>>>>> aeb4945e
  },
  {
    name: 'Canada Council for the Arts',
    url: 'https://canadacouncil.ca/',
    abbr: null,
  },
  {
    name: 'Canada Deposit Insurance Corporation',
    url: 'https://www.cdic.ca/',
    abbr: 'CDIC',
  },
  {
    name: 'Canada Development Investment Corporation',
    url: 'https://cdev.gc.ca/',
    abbr: 'CDEV',
  },
  {
    name: 'Canada Economic Development for Quebec Regions',
    url: 'https://www.canada.ca/en/economic-development-quebec-regions.html',
    abbr: 'CED',
  },
  {
    name: 'Canada Employment Insurance Commission',
    url: 'https://www.canada.ca/en/employment-social-development/corporate/portfolio/ei-commission.html',
    abbr: 'CEIC',
  },
  {
    name: 'Canada Firearms Centre',
    url: 'https://rcmp.ca/en/firearms',
    abbr: 'CAFC',
  },
  {
    name: 'Canada Industrial Relations Board',
    url: 'https://www.cirb-ccri.gc.ca/en',
    abbr: 'CIRB',
  },
  {
    name: 'Canada Infrastructure Bank',
    url: 'https://cib-bic.ca/en/about-us/our-purpose/',
    abbr: 'CIB',
  },
  {
    name: 'Canada Lands Company Limited',
    url: 'https://www.clc-sic.ca/',
    abbr: 'CLC',
  },
  {
    name: 'Canada Mortgage and Housing Corporation',
    url: 'https://www.cmhc-schl.gc.ca/en',
    abbr: 'CMHC',
  },
  {
    name: 'Canada Pension Plan',
    url: 'https://www.canada.ca/en/services/benefits/publicpensions.html',
    abbr: 'CPP',
  },
  {
    name: 'Canada Pension Plan Investment Board',
    url: 'https://www.cppinvestments.com/',
    abbr: 'CPPIB',
  },
  {
    name: 'Canada Post',
    url: 'https://www.canadapost-postescanada.ca/cpc/en/home.page',
    abbr: 'CPC',
  },
  {
    name: 'Canada Research Chairs',
    url: 'https://www.chairs-chaires.gc.ca/home-accueil-eng.aspx',
    abbr: null,
  },
  {
    name: 'Canada Revenue Agency',
    url: 'https://www.canada.ca/en/revenue-agency.html',
    abbr: 'CRA',
  },
  {
    name: 'Canada School of Public Service',
    url: 'https://www.csps-efpc.gc.ca/index-eng.aspx',
    abbr: 'CSPS',
  },
  {
    name: 'Accessibility Standards Canada',
    url: 'https://accessible.canada.ca/',
    abbr: 'ASC',
  },
  {
    name: 'Canadian Air Transport Security Authority',
    url: 'https://www.catsa-acsta.gc.ca/en',
    abbr: 'CATSA',
  },
  {
    name: 'Canadian Army',
    url: 'https://www.canada.ca/en/army.html',
    abbr: 'CA',
  },
  {
<<<<<<< HEAD
    name: 'Canadian Centre for Occupational Health and Safety',
    url: 'http://www.ccohs.ca/',
    abbr: 'CCOHS',
=======
    "name": "Canadian Centre for Occupational Health and Safety",
    "url": "https://www.ccohs.ca/",
    "abbr": "CCOHS"
>>>>>>> aeb4945e
  },
  {
    name: 'Canadian Coast Guard',
    url: 'https://www.ccg-gcc.gc.ca/index-eng.html',
    abbr: 'CCG',
  },
  {
<<<<<<< HEAD
    name: 'Canadian Commercial Corporation',
    url: 'http://www.ccc.ca/en',
    abbr: 'CCC',
=======
    "name": "Canadian Commercial Corporation",
    "url": "https://www.ccc.ca/en",
    "abbr": "CCC"
>>>>>>> aeb4945e
  },
  {
    name: 'Canadian Conservation Institute',
    url: 'https://www.canada.ca/en/conservation-institute.html',
    abbr: 'CCI',
  },
  {
    name: 'Canadian Cultural Property Export Review Board',
    url: 'https://ccperb-cceebc.gc.ca/en/index-en.html',
    abbr: 'CCPERB',
  },
  {
    name: 'Canadian Dairy Commission',
    url: 'https://cdc-ccl.ca/en/node/672',
    abbr: 'CDC',
  },
  {
<<<<<<< HEAD
    name: 'Canada Energy Regulator',
    url: 'https://www.cer-rec.gc.ca/index-eng.html',
    abbr: 'CER',
=======
    "name": "Canadian Digital Service",
    "url": "https://digital.canada.ca/about/",
    "abbr": "CDS"
  },
  {
    "name": "Canada Energy Regulator",
    "url": "https://www.cer-rec.gc.ca/index-eng.html",
    "abbr": "CER"
>>>>>>> aeb4945e
  },
  {
    name: 'Chief Accessibility Officer (Office of the)',
    url: 'https://www.canada.ca/en/employment-social-development/corporate/office-chief-accessibility-officer.html',
    abbr: 'OCAO',
  },
  {
    name: 'Impact Assessment Agency of Canada',
    url: 'https://www.canada.ca/en/impact-assessment-agency.html',
    abbr: 'IAAC',
  },
  {
    name: 'Canadian Food Inspection Agency',
    url: 'https://inspection.canada.ca/en',
    abbr: 'CFIA',
  },
  {
    name: 'Canadian Forces Housing Agency',
    url: 'https://www.canada.ca/en/department-national-defence/services/benefits-military/military-housing.html',
    abbr: 'CFHA',
  },
  {
    name: 'Canadian Grain Commission',
    url: 'https://www.grainscanada.gc.ca/en/',
    abbr: 'CGC',
  },
  {
    name: 'Canadian Heritage',
    url: 'https://www.canada.ca/en/canadian-heritage.html',
    abbr: 'PCH',
  },
  {
    name: 'Canadian Heritage Information Network',
    url: 'https://www.canada.ca/en/heritage-information-network.html',
    abbr: 'CHIN',
  },
  {
    name: 'Canadian Human Rights Commission',
    url: 'https://www.canada.ca/en/human-rights-commission.html',
    abbr: 'CHRC',
  },
  {
    name: 'Canadian Institutes of Health Research',
    url: 'https://www.cihr-irsc.gc.ca/e/193.html',
    abbr: 'CIHR',
  },
  {
    name: 'Canadian Intellectual Property Office',
    url: 'https://ised-isde.canada.ca/site/canadian-intellectual-property-office/en',
    abbr: 'CIPO',
  },
  {
<<<<<<< HEAD
    name: 'Canadian Intergovernmental Conference Secretariat',
    url: 'http://www.scics.ca/en/',
    abbr: 'CICS',
=======
    "name": "Canadian Intergovernmental Conference Secretariat",
    "url": "https://www.scics.ca/en/",
    "abbr": "CICS"
>>>>>>> aeb4945e
  },
  {
    name: 'Canadian International Trade Tribunal',
    url: 'https://www.citt-tcce.gc.ca/en/home.html',
    abbr: 'CITT',
  },
  {
    name: 'Canadian Judicial Council',
    url: 'https://cjc-ccm.ca/en',
    abbr: 'CJC',
  },
  {
    name: 'Canadian Museum for Human Rights',
    url: 'https://humanrights.ca/',
    abbr: 'CMHR',
  },
  {
<<<<<<< HEAD
    name: 'Canadian Museum of History',
    url: 'http://www.historymuseum.ca/',
    abbr: 'CMH',
  },
  {
    name: 'Canadian Museum of Immigration at Pier 21',
    url: 'http://www.pier21.ca/home',
    abbr: 'CMIP',
  },
  {
    name: 'Canadian Museum of Nature',
    url: 'http://nature.ca/en/home',
    abbr: 'CMN',
  },
  {
    name: 'Canadian Northern Economic Development Agency',
    url: 'http://www.cannor.gc.ca/eng/1351104567432/1351104589057',
    abbr: 'CanNor',
  },
  {
    name: 'Canadian Nuclear Safety Commission',
    url: 'http://www.nuclearsafety.gc.ca/eng/',
    abbr: 'CNSC',
=======
    "name": "Canadian Museum of History",
    "url": "https://www.historymuseum.ca/",
    "abbr": "CMH"
  },
  {
    "name": "Canadian Museum of Immigration at Pier 21",
    "url": "https://www.pier21.ca/home",
    "abbr": "CMIP"
  },
  {
    "name": "Canadian Museum of Nature",
    "url": "https://nature.ca/en/home",
    "abbr": "CMN"
  },
  {
    "name": "Canadian Northern Economic Development Agency",
    "url": "https://www.cannor.gc.ca/eng/1351104567432/1351104589057",
    "abbr": "CanNor"
  },
  {
    "name": "Canadian Nuclear Safety Commission",
    "url": "https://www.nuclearsafety.gc.ca/eng/",
    "abbr": "CNSC"
>>>>>>> aeb4945e
  },
  {
    name: 'Canadian Pari-Mutuel Agency',
    url: 'https://agriculture.canada.ca/en/department/partners-agencies/canadian-pari-mutuel',
    abbr: 'CPMA',
  },
  {
    name: 'Canadian Police College',
    url: 'https://www.cpc-ccp.gc.ca/index-eng.htm',
    abbr: 'CPC',
  },
  {
<<<<<<< HEAD
    name: 'Canadian Race Relations Foundation',
    url: 'http://www.crrf-fcrr.ca/en/',
    abbr: 'CRRF',
  },
  {
    name: 'Canadian Radio-Television and Telecommunications Commission',
    url: 'http://www.crtc.gc.ca/eng/home-accueil.htm',
    abbr: 'CRTC',
=======
    "name": "Canadian Race Relations Foundation",
    "url": "https://www.crrf-fcrr.ca/en/",
    "abbr": "CRRF"
  },
  {
    "name": "Canadian Radio-Television and Telecommunications Commission",
    "url": "https://www.crtc.gc.ca/eng/home-accueil.htm",
    "abbr": "CRTC"
>>>>>>> aeb4945e
  },
  {
    name: 'Canadian Security Intelligence Service',
    url: 'https://www.canada.ca/en/security-intelligence-service.html',
    abbr: 'CSIS',
  },
  {
    name: 'Canadian Space Agency',
    url: 'https://www.asc-csa.gc.ca/eng/',
    abbr: 'CSA',
  },
  {
    name: 'Canadian Special Operations Forces Command',
    url: 'https://www.canada.ca/en/special-operations-forces-command.html',
    abbr: 'CANSOFCOM',
  },
  {
    name: 'Destination Canada',
    url: 'https://www.destinationcanada.com/en',
    abbr: 'DC',
  },
  {
<<<<<<< HEAD
    name: 'Canadian Trade Commissioner Service',
    url: 'http://tradecommissioner.gc.ca/index.aspx?lang=eng',
    abbr: 'TCS',
=======
    "name": "Canadian Trade Commissioner Service",
    "url": "https://tradecommissioner.gc.ca/index.aspx?lang=eng",
    "abbr": "TCS"
>>>>>>> aeb4945e
  },
  {
    name: 'Canadian Transportation Agency',
    url: 'https://www.canada.ca/en/transportation-agency.html',
    abbr: 'CTA',
  },
  {
<<<<<<< HEAD
    name: 'Canadian War Museum',
    url: 'http://www.warmuseum.ca/',
    abbr: null,
  },
  {
    name: 'CBC/Radio-Canada',
    url: 'http://www.cbc.radio-canada.ca/en/',
    abbr: 'CBC',
=======
    "name": "Canadian War Museum",
    "url": "https://www.warmuseum.ca/",
    "abbr": null
  },
  {
    "name": "CBC/Radio-Canada",
    "url": "https://www.cbc.radio-canada.ca/en/",
    "abbr": "CBC"
>>>>>>> aeb4945e
  },
  {
    name: 'Civilian Review and Complaints Commission for the RCMP',
    url: 'https://www.crcc-ccetp.gc.ca/en',
    abbr: 'CRCC',
  },
  {
<<<<<<< HEAD
    name: 'Commissioner for Federal Judicial Affairs Canada (Office of the)',
    url: 'http://www.fja.gc.ca/home-accueil/index-eng.html',
    abbr: 'FJA',
=======
    "name": "Commissioner for Federal Judicial Affairs Canada (Office of the)",
    "url": "https://www.fja.gc.ca/home-accueil/index-eng.html",
    "abbr": "FJA"
>>>>>>> aeb4945e
  },
  {
    name: 'Commissioner of Lobbying of Canada (Office of the)',
    url: 'https://lobbycanada.gc.ca/en/',
    abbr: 'OCL',
  },
  {
    name: 'Commissioner of Official Languages (Office of the)',
    url: 'https://www.clo-ocol.gc.ca/en',
    abbr: 'OCOL',
  },
  {
    name: 'Communications Security Establishment Commissioner (Office of the)',
    url: 'https://www.ocsec-bccst.gc.ca/en',
    abbr: 'OCSEC',
  },
  {
    name: 'Communications Research Centre Canada',
    url: 'https://ised-isde.canada.ca/site/communications-research-centre-canada/en',
    abbr: 'CRC',
  },
  {
    name: 'Communications Security Establishment Canada',
    url: 'https://www.cse-cst.gc.ca/en',
    abbr: 'CSE',
  },
  {
    name: 'Competition Bureau Canada',
    url: 'https://competition-bureau.canada.ca/',
    abbr: 'COBU',
  },
  {
    name: 'Competition Tribunal',
    url: 'https://www.ct-tc.gc.ca/en/home.html',
    abbr: null,
  },
  {
    name: 'Conflict of Interest and Ethics Commissioner (Office of the)',
    url: 'https://ciec-ccie.parl.gc.ca/EN/Pages/default.aspx',
    abbr: 'OCIEC',
  },
  {
    name: 'Copyright Board Canada',
    url: 'https://www.cb-cda.gc.ca/en',
    abbr: 'CB',
  },
  {
    name: 'CORCAN',
    url: 'https://www.canada.ca/en/correctional-service/programs/corcan.html',
    abbr: null,
  },
  {
    name: 'Correctional Investigator Canada',
    url: 'https://oci-bec.gc.ca/en',
    abbr: 'OCI',
  },
  {
    name: 'Correctional Service Canada',
    url: 'https://www.canada.ca/en/correctional-service.html',
    abbr: 'CSC',
  },
  {
<<<<<<< HEAD
    name: 'Courts Administration Service',
    url: 'http://www.cas-satj.gc.ca/en/home.shtml',
    abbr: 'CAS',
=======
    "name": "Courts Administration Service",
    "url": "https://www.cas-satj.gc.ca/en/home.shtml",
    "abbr": "CAS"
>>>>>>> aeb4945e
  },
  {
    name: 'Court Martial Appeal Court of Canada',
    url: 'https://www.cmac-cacm.ca/en/home',
    abbr: 'CMAC',
  },
  {
    name: 'Crown-Indigenous Relations and Northern Affairs Canada',
    url: 'https://www.canada.ca/en/crown-indigenous-relations-northern-affairs.html',
    abbr: 'CIRNAC',
  },
  {
<<<<<<< HEAD
    name: 'Bank of Canada Museum',
    url: 'http://www.bankofcanadamuseum.ca/',
    abbr: null,
=======
    "name": "Bank of Canada Museum",
    "url": "https://www.bankofcanadamuseum.ca/",
    "abbr": null
>>>>>>> aeb4945e
  },
  {
    name: 'Defence Construction Canada',
    url: 'https://www.dcc-cdc.gc.ca/',
    abbr: 'DCC',
  },
  {
    name: 'Defence Research and Development Canada',
    url: 'https://www.canada.ca/en/defence-research-development.html',
    abbr: 'DRDC',
  },
  {
    name: 'Democratic Institutions',
    url: 'https://www.canada.ca/en/democratic-institutions.html',
    abbr: null,
  },
  {
    name: 'Digital Museums Canada',
    url: 'https://www.digitalmuseums.ca/',
    abbr: 'DMC',
  },
  {
    name: 'Environmental Protection Tribunal of Canada',
    url: 'https://www.eptc-tpec.gc.ca/en/index.html',
    abbr: 'EPTC',
  },
  {
<<<<<<< HEAD
    name: 'Elections Canada',
    url: 'http://www.elections.ca/home.aspx',
    abbr: 'Elections',
=======
    "name": "Elections Canada",
    "url": "https://www.elections.ca/home.aspx",
    "abbr": "Elections"
>>>>>>> aeb4945e
  },
  {
    name: 'Employment and Social Development Canada',
    url: 'https://www.canada.ca/en/employment-social-development.html',
    abbr: 'ESDC',
  },
  {
    name: 'Environment and Climate Change Canada',
    url: 'https://www.canada.ca/en/environment-climate-change.html',
    abbr: 'ECCC',
  },
  {
    name: 'Environmental Protection Review Canada',
    url: 'https://www.canada.ca/en/environment-climate-change/services/canadian-environmental-protection-act-registry/review.html',
    abbr: 'EPRC',
  },
  {
    name: 'Export Development Canada',
    url: 'https://www.edc.ca/',
    abbr: 'EDC',
  },
  {
    name: 'Farm Credit Canada',
    url: 'https://www.fcc-fac.ca/en.html',
    abbr: 'FCC',
  },
  {
    name: 'Farm Products Council of Canada',
    url: 'https://www.canada.ca/en/farm-products-council.html',
    abbr: 'FPCC',
  },
  {
<<<<<<< HEAD
    name: 'Federal Bridge Corporation',
    url: 'http://www.federalbridge.ca/',
    abbr: 'FBCL',
=======
    "name": "Federal Bridge Corporation",
    "url": "https://www.federalbridge.ca/",
    "abbr": "FBCL"
>>>>>>> aeb4945e
  },
  {
    name: 'Federal Court of Appeal',
    url: 'https://www.fca-caf.ca/en/home',
    abbr: 'FCA',
  },
  {
    name: 'Federal Court of Canada',
    url: 'https://www.fct-cf.gc.ca/en/home',
    abbr: 'FC',
  },
  {
    name: 'Federal Economic Development Agency for Southern Ontario',
    url: 'https://feddev-ontario.canada.ca/en',
    abbr: 'FedDev Ontario',
  },
  {
    name: 'Federal Ombudsperson for Victims Of Crime (Office of the)',
    url: 'https://www.canada.ca/en/office-federal-ombudsperson-victims-crime.html',
    abbr: 'OFOVC',
  },
  {
    name: 'Federal Economic Development Agency for Northern Ontario',
    url: 'https://fednor.canada.ca/en',
    abbr: 'FedNor',
  },
  {
    name: 'Finance Canada (Department of)',
    url: 'https://www.canada.ca/en/department-finance.html',
    abbr: 'FIN',
  },
  {
    name: 'Financial Consumer Agency of Canada',
    url: 'https://www.canada.ca/en/financial-consumer-agency.html',
    abbr: 'FCAC',
  },
  {
    name: 'Financial Transactions and Reports Analysis Centre of Canada',
    url: 'https://fintrac-canafe.canada.ca/intro-eng',
    abbr: 'FINTRAC',
  },
  {
<<<<<<< HEAD
    name: 'Fisheries and Oceans Canada',
    url: 'http://www.dfo-mpo.gc.ca/index-eng.htm',
    abbr: 'DFO',
  },
  {
    name: 'Freshwater Fish Marketing Corporation',
    url: 'http://www.freshwaterfish.com/',
    abbr: 'FFMC',
=======
    "name": "Fisheries and Oceans Canada",
    "url": "https://www.dfo-mpo.gc.ca/index-eng.htm",
    "abbr": "DFO"
  },
  {
    "name": "Freshwater Fish Marketing Corporation",
    "url": "https://www.freshwaterfish.com/",
    "abbr": "FFMC"
>>>>>>> aeb4945e
  },
  {
    name: 'Global Affairs Canada',
    url: 'https://www.international.gc.ca/global-affairs-affaires-mondiales/home-accueil.aspx?lang=eng',
    abbr: 'GAC',
  },
  {
    name: 'Governor General of Canada',
    url: 'https://www.gg.ca/en/',
    abbr: 'OSGG',
  },
  {
    name: 'Great Lakes Pilotage Authority Canada',
    url: 'https://www.glpa-apgl.com/',
    abbr: 'GLPA',
  },
  {
    name: 'Health Canada',
    url: 'https://www.canada.ca/en/health-canada.html',
    abbr: 'HC',
  },
  {
    name: 'Historic Sites and Monuments Board of Canada',
    url: 'https://parks.canada.ca/culture/designation',
    abbr: 'HSMBC',
  },
  {
    name: 'Canadian Human Rights Tribunal',
    url: 'https://www.chrt-tcdp.gc.ca/en',
    abbr: 'CHRT',
  },
  {
    name: 'Intelligence Commissoner (Office of the)',
    url: 'https://www.canada.ca/en/intelligence-commissioner.html',
    abbr: null,
  },
  {
    name: 'Immigration and Refugee Board of Canada',
    url: 'https://www.canada.ca/en/immigration-refugee.html',
    abbr: 'IRB',
  },
  {
    name: 'Immigration, Refugees and Citizenship Canada',
    url: 'https://www.canada.ca/en/immigration-refugees-citizenship.html?_ga=2.154721784.1999166723.1511794548-2057276988.1508789311',
    abbr: 'IRCC',
  },
  {
    name: 'Impact Canada',
    url: 'https://impact.canada.ca/en',
    abbr: null,
  },
  {
    name: 'Independent Review Panel for Defence Acquisition',
    url: 'https://www.canada.ca/en/independent-review-panel-defence-acquisition.html',
    abbr: 'IRPDA',
  },
  {
<<<<<<< HEAD
    name: 'Indian Oil and Gas Canada',
    url: 'http://www.pgic-iogc.gc.ca/eng/1100110010002/1100110010005',
    abbr: null,
=======
    "name": "Indian Oil and Gas Canada",
    "url": "https://www.pgic-iogc.gc.ca/eng/1100110010002/1100110010005",
    "abbr": null
>>>>>>> aeb4945e
  },
  {
    name: 'Indigenous Services Canada',
    url: 'https://www.canada.ca/en/indigenous-services-canada.html',
    abbr: 'ISC',
  },
  {
    name: 'Industrial Technologies Office',
    url: 'https://ised-isde.canada.ca/site/industrial-technologies-office/en',
    abbr: 'ITO',
  },
  {
    name: 'Information Commissioner (Office of the)',
    url: 'https://www.oic-ci.gc.ca/en',
    abbr: 'OIC',
  },
  {
    name: 'Housing, Infrastructure and Communities Canada',
    url: 'https://housing-infrastructure.canada.ca/index-eng.html',
    abbr: 'HICC',
  },
  {
    name: 'Innovation, Science and Economic Development Canada',
    url: 'https://ised-isde.canada.ca/site/ised/en',
    abbr: 'ISED',
  },
  {
    name: 'Intergovernmental Affairs',
    url: 'https://www.canada.ca/en/intergovernmental-affairs.html',
    abbr: 'IGA',
  },
  {
    name: 'International Development Research Centre',
    url: 'https://idrc-crdi.ca/en',
    abbr: 'IDRC',
  },
  {
    name: 'Jacques Cartier and Champlain Bridges',
    url: 'https://jacquescartierchamplain.ca/en/',
    abbr: 'JCCBI',
  },
  {
<<<<<<< HEAD
    name: 'Judicial Compensation and Benefits Commission',
    url: 'http://quadcom.gc.ca/pg_JcJc_QC_01-eng.php',
    abbr: null,
=======
    "name": "Judicial Compensation and Benefits Commission",
    "url": "https://quadcom.gc.ca/pg_JcJc_QC_01-eng.php",
    "abbr": null
>>>>>>> aeb4945e
  },
  {
    name: 'Justice Canada (Department of)',
    url: 'https://www.justice.gc.ca/eng/',
    abbr: 'JUS',
  },
  {
    name: 'Labour Program',
    url: 'https://www.canada.ca/en/employment-social-development/corporate/portfolio/labour.html',
    abbr: null,
  },
  {
<<<<<<< HEAD
    name: 'Laurentian Pilotage Authority Canada',
    url: 'http://www.pilotagestlaurent.gc.ca/en/index.html',
    abbr: 'LPA',
=======
    "name": "Laurentian Pilotage Authority Canada",
    "url": "https://www.pilotagestlaurent.gc.ca/en/index.html",
    "abbr": "LPA"
>>>>>>> aeb4945e
  },
  {
    name: 'Law Commission of Canada',
    url: 'https://www.canada.ca/en/law-commission-canada.html',
    abbr: 'LCC',
  },
  {
    name: 'Leader of the Government in the House of Commons',
    url: 'https://www.canada.ca/en/leader-government-house-commons.html',
    abbr: null,
  },
  {
    name: 'Library and Archives Canada',
    url: 'https://library-archives.canada.ca/eng/',
    abbr: 'LAC',
  },
  {
    name: 'Management Advisory Board for the RCMP',
    url: 'https://www.canada.ca/en/management-advisory-board-rcmp.html',
    abbr: 'MAB',
  },
  {
<<<<<<< HEAD
    name: 'Marine Atlantic',
    url: 'http://www.marineatlantic.ca/en/',
    abbr: 'MarineAtlantic',
=======
    "name": "Marine Atlantic",
    "url": "https://www.marineatlantic.ca/en/",
    "abbr": "MarineAtlantic"
>>>>>>> aeb4945e
  },
  {
    name: 'Measurement Canada',
    url: 'https://ised-isde.canada.ca/site/measurement-canada/en',
    abbr: 'MC',
  },
  {
    name: 'Military Grievances External Review Committee',
    url: 'https://www.canada.ca/en/military-grievances-external-review.html',
    abbr: 'MGERC',
  },
  {
    name: 'Military Police Complaints Commission of Canada',
    url: 'https://www.canada.ca/en/military-police-complaints.html',
    abbr: 'MPCC',
  },
  {
<<<<<<< HEAD
    name: 'National Arts Centre',
    url: 'http://nac-cna.ca/en/',
    abbr: 'NAC',
=======
    "name": "National Arts Centre",
    "url": "https://nac-cna.ca/en/",
    "abbr": "NAC"
>>>>>>> aeb4945e
  },
  {
    name: 'National Battlefields Commission',
    url: 'https://www.canada.ca/en/national-battlefields-commission.html',
    abbr: 'NBC',
  },
  {
<<<<<<< HEAD
    name: 'National Capital Commission',
    url: 'http://www.ncc-ccn.gc.ca/',
    abbr: 'NCC',
=======
    "name": "National Capital Commission",
    "url": "https://www.ncc-ccn.gc.ca/",
    "abbr": "NCC"
>>>>>>> aeb4945e
  },
  {
    name: 'National Defence',
    url: 'https://www.canada.ca/en/department-national-defence.html',
    abbr: 'DND',
  },
  {
    name: 'National Security and Intelligence Review Agency',
    url: 'https://nsira-ossnr.gc.ca/en/home/',
    abbr: 'NSIRA',
  },
  {
    name: 'Ombudsman for the Department of National Defence and the Canadian Armed Forces (Office of the)',
    url: 'https://www.canada.ca/en/ombudsman-national-defence-forces.html',
    abbr: null,
  },
  {
    name: 'National Film Board',
    url: 'https://www.canada.ca/en/national-film-board.html',
    abbr: 'NFB',
  },
  {
<<<<<<< HEAD
    name: 'National Gallery of Canada',
    url: 'http://www.gallery.ca/',
    abbr: 'NGC',
=======
    "name": "National Gallery of Canada",
    "url": "https://www.gallery.ca/",
    "abbr": "NGC"
>>>>>>> aeb4945e
  },
  {
    name: 'Canada Science and Technology Museum',
    url: 'https://ingeniumcanada.org/scitech',
    abbr: null,
  },
  {
    name: 'National Research Council Canada',
    url: 'https://nrc.canada.ca/en',
    abbr: 'NRC',
  },
  {
    name: 'Natural Resources Canada',
    url: 'https://natural-resources.canada.ca/home',
    abbr: 'NRCan',
  },
  {
    name: 'National Seniors Council',
    url: 'https://www.canada.ca/en/national-seniors-council.html',
    abbr: null,
  },
  {
    name: 'Natural Sciences and Engineering Research Canada',
    url: 'https://www.nserc-crsng.gc.ca/index_eng.asp',
    abbr: 'NSERC',
  },
  {
    name: 'Northern Pipeline Agency Canada',
    url: 'https://www.canada.ca/en/northern-pipeline-agency.html',
    abbr: 'NPA',
  },
  {
    name: 'Occupational Health and Safety Tribunal Canada',
    url: 'https://www.canada.ca/en/occupational-health-and-safety-tribunal-canada.html',
    abbr: 'OHSTC',
  },
  {
    name: 'Chief Military Judge (Office of the)',
    url: 'https://www.canada.ca/en/chief-military-judge.html',
    abbr: 'OCMJ',
  },
  {
    name: 'Pacific Economic Development Canada',
    url: 'https://www.canada.ca/en/pacific-economic-development.html',
    abbr: 'PacifiCan',
  },
  {
    name: 'Pacific Pilotage Authority Canada',
    url: 'https://ppa.gc.ca/',
    abbr: 'PPA',
  },
  {
    name: 'Parks Canada',
    url: 'https://parks.canada.ca/index',
    abbr: 'PC',
  },
  {
    name: 'Parole Board of Canada',
    url: 'https://www.canada.ca/en/parole-board.html',
    abbr: 'PBC',
  },
  {
<<<<<<< HEAD
    name: 'Parliament of Canada',
    url: 'http://www.parl.ca/?Language=E',
    abbr: null,
=======
    "name": "Parliament of Canada",
    "url": "https://www.parl.ca/?Language=E",
    "abbr": null
>>>>>>> aeb4945e
  },
  {
    name: 'Passport Program',
    url: 'https://www.canada.ca/en/immigration-refugees-citizenship/services/canadian-passports.html',
    abbr: 'PASSPORT',
  },
  {
    name: 'Patented Medicine Prices Review Board Canada',
    url: 'https://www.canada.ca/en/patented-medicine-prices-review.html',
    abbr: 'PMPRB',
  },
  {
    name: 'Polar Knowledge Canada',
    url: 'https://www.canada.ca/en/polar-knowledge.html',
    abbr: 'POLAR',
  },
  {
    name: 'Prairies Economic Development Canada',
    url: 'https://www.canada.ca/en/prairies-economic-development.html',
    abbr: 'PrairiesCan',
  },
  {
<<<<<<< HEAD
    name: 'Prime Minister of Canada',
    url: 'http://pm.gc.ca/eng',
    abbr: null,
=======
    "name": "Prime Minister of Canada",
    "url": "https://pm.gc.ca/eng",
    "abbr": null
>>>>>>> aeb4945e
  },
  {
    name: 'Privacy Commissioner of Canada (Office of the)',
    url: 'https://www.priv.gc.ca/en/',
    abbr: 'OPC',
  },
  {
    name: 'Privy Council Office',
    url: 'https://www.canada.ca/en/privy-council.html',
    abbr: 'PCO',
  },
  {
    name: 'Procurement Ombudsman (Office of the)',
    url: 'https://www.canada.ca/en/procurement-ombudsman.html',
    abbr: 'OPO',
  },
  {
    name: 'Public Health Agency of Canada',
    url: 'https://www.canada.ca/en/public-health.html',
    abbr: 'PHAC',
  },
  {
<<<<<<< HEAD
    name: 'Public Prosecution Service of Canada',
    url: 'http://www.ppsc-sppc.gc.ca/eng/index.html',
    abbr: 'PPSC',
=======
    "name": "Public Prosecution Service of Canada",
    "url": "https://www.ppsc-sppc.gc.ca/eng/index.html",
    "abbr": "PPSC"
>>>>>>> aeb4945e
  },
  {
    name: 'Public Safety Canada',
    url: 'https://www.publicsafety.gc.ca/index-en.aspx',
    abbr: 'PS',
  },
  {
    name: 'Public Sector Integrity Commissioner of Canada (Office of the)',
    url: 'https://psic-ispc.gc.ca/',
    abbr: 'PSIC',
  },
  {
    name: 'Public Sector Pension Investment Board',
    url: 'https://www.investpsp.com/en/',
    abbr: 'PSP Investments',
  },
  {
    name: 'Public Servants Disclosure Protection Tribunal Canada',
    url: 'https://www.psdpt-tpfd.gc.ca/home-en.html',
    abbr: 'PSDPTC',
  },
  {
    name: 'Public Service Commission of Canada',
    url: 'https://www.canada.ca/en/public-service-commission.html',
    abbr: 'PSC',
  },
  {
    name: 'Public Service Labour Relations and Employment Board',
    url: 'https://pslreb-crtefp.gc.ca/en/',
    abbr: 'PSLREB',
  },
  {
    name: 'Public Services and Procurement Canada',
    url: 'https://www.canada.ca/en/public-services-procurement.html',
    abbr: 'PSPC',
  },
  {
    name: 'Registry of the Specific Claims Tribunal of Canada',
    url: 'https://www.sct-trp.ca/',
    abbr: 'SCT',
  },
  {
    name: 'Royal Canadian Air Force',
    url: 'https://www.canada.ca/en/air-force.html',
    abbr: 'RCAF',
  },
  {
    name: 'Royal Canadian Mint',
    url: 'https://www.mint.ca/en',
    abbr: 'Mint',
  },
  {
<<<<<<< HEAD
    name: 'Royal Canadian Mounted Police',
    url: 'http://www.rcmp-grc.gc.ca/en/home',
    abbr: 'RCMP',
=======
    "name": "Royal Canadian Mounted Police",
    "url": "https://www.rcmp-grc.gc.ca/en/home",
    "abbr": "RCMP"
>>>>>>> aeb4945e
  },
  {
    name: 'Royal Canadian Mounted Police External Review Committee',
    url: 'https://www.canada.ca/en/rcmp-external-review-committee.html',
    abbr: 'ERC',
  },
  {
    name: 'Royal Canadian Navy',
    url: 'https://www.canada.ca/en/navy.html',
    abbr: 'RCN',
  },
  {
    name: 'Royal Military College of Canada',
    url: 'https://www.rmc-cmr.ca/en',
    abbr: 'RMCC',
  },
  {
    name: 'Secretariat of the National Security and Intelligence Committee of Parliamentarians',
    url: 'https://www.canada.ca/en/secretariat-national-security-intelligence-committee-parliamentarians.html',
    abbr: 'NSICOP',
  },
  {
<<<<<<< HEAD
    name: 'Service Canada',
    url: 'https://www.canada.ca/en/employment-social-development/corporate/portfolio/service-canada.html',
    abbr: 'ServCan',
  },
  {
    name: 'Shared Services Canada',
    url: 'https://www.canada.ca/en/shared-services.html',
    abbr: 'SSC',
=======
    "name": "Shared Services Canada",
    "url": "https://www.canada.ca/en/shared-services.html",
    "abbr": "SSC"
>>>>>>> aeb4945e
  },
  {
    name: 'Social Sciences and Humanities Research Council of Canada',
    url: 'https://www.sshrc-crsh.gc.ca/home-accueil-eng.aspx',
    abbr: 'SSHRC',
  },
  {
    name: 'Social Security Tribunal of Canada',
    url: 'https://sst-tss.gc.ca/en',
    abbr: 'SST',
  },
  {
    name: 'Standards Council of Canada',
    url: 'https://scc-ccn.ca/',
    abbr: 'SCC-CCN',
  },
  {
    name: 'Statistics Canada',
    url: 'https://www.statcan.gc.ca/eng/start',
    abbr: 'StatCan',
  },
  {
    name: 'Women and Gender Equality Canada',
    url: 'https://www.canada.ca/en/women-gender-equality.html',
    abbr: 'WAGE',
  },
  {
    name: 'Superintendent of Bankruptcy Canada (Office of the)',
    url: 'https://ised-isde.canada.ca/site/office-superintendent-bankruptcy/en',
    abbr: 'OSB',
  },
  {
    name: 'Superintendent of Financial Institutions Canada (Office of the)',
    url: 'https://www.osfi-bsif.gc.ca/en',
    abbr: 'OSFI',
  },
  {
<<<<<<< HEAD
    name: 'Supreme Court of Canada',
    url: 'http://www.scc-csc.ca/home-accueil/index-eng.aspx',
    abbr: 'SCC',
=======
    "name": "Supreme Court of Canada",
    "url": "https://www.scc-csc.ca/home-accueil/index-eng.aspx",
    "abbr": "SCC"
>>>>>>> aeb4945e
  },
  {
    name: 'Tax Court of Canada',
    url: 'https://www.tcc-cci.gc.ca/en/home',
    abbr: 'TCC',
  },
  {
    name: "Taxpayers' Ombudsperson (Office of the)",
    url: 'https://www.canada.ca/en/taxpayers-ombudsperson.html',
    abbr: 'OTO',
  },
  {
<<<<<<< HEAD
    name: 'Telefilm Canada',
    url: 'http://www.telefilm.ca/en/?q=en',
    abbr: null,
=======
    "name": "Telefilm Canada",
    "url": "https://www.telefilm.ca/en/?q=en",
    "abbr": null
>>>>>>> aeb4945e
  },
  {
    name: 'Translation Bureau',
    url: 'https://www.canada.ca/en/translation-bureau.html',
    abbr: null,
  },
  {
    name: 'Transport Canada',
    url: 'https://tc.canada.ca/en',
    abbr: 'TC',
  },
  {
    name: 'Transportation Appeal Tribunal of Canada',
    url: 'https://www.tatc.gc.ca/en/home.html',
    abbr: 'TATC',
  },
  {
    name: 'Transportation Safety Board of Canada',
    url: 'https://www.canada.ca/en/transportation-safety-board.html',
    abbr: 'TSB',
  },
  {
    name: 'Treasury Board of Canada Secretariat',
    url: 'https://www.canada.ca/en/treasury-board-secretariat.html',
    abbr: 'TBS',
  },
  {
    name: 'Veterans Affairs Canada',
    url: 'https://www.veterans.gc.ca/eng',
    abbr: 'VAC',
  },
  {
    name: "Veterans' Ombudsman (Office of the)",
    url: 'https://ombudsman-veterans.gc.ca/en',
    abbr: null,
  },
  {
    name: 'Veterans Review and Appeal Board',
    url: 'https://vrab-tacra.gc.ca/en',
    abbr: 'VRAB',
  },
  {
<<<<<<< HEAD
    name: 'VIA Rail Canada',
    url: 'http://www.viarail.ca/en',
    abbr: 'VIA Rail',
=======
    "name": "VIA Rail Canada",
    "url": "https://www.viarail.ca/en",
    "abbr": "VIA Rail"
>>>>>>> aeb4945e
  },
  {
    name: 'Windsor-Detroit Bridge Authority',
    url: 'https://www.gordiehoweinternationalbridge.com/en',
    abbr: 'WDBA',
  },
  {
    name: 'Youth',
    url: 'https://www.canada.ca/en/youth.html',
    abbr: 'YOUTH',
  },
  {
    name: 'Canada Water Agency',
    url: 'https://www.canada.ca/en/canada-water-agency.html',
    abbr: 'CWA',
  },
];<|MERGE_RESOLUTION|>--- conflicted
+++ resolved
@@ -34,15 +34,9 @@
     abbr: 'OAG',
   },
   {
-<<<<<<< HEAD
     name: 'Bank of Canada',
-    url: 'http://www.bankofcanada.ca/',
-    abbr: null,
-=======
-    "name": "Bank of Canada",
-    "url": "https://www.bankofcanada.ca/",
-    "abbr": null
->>>>>>> aeb4945e
+    url: 'https://www.bankofcanada.ca/',
+    abbr: null,
   },
   {
     name: 'Blue Water Bridge Canada',
@@ -70,15 +64,9 @@
     abbr: null,
   },
   {
-<<<<<<< HEAD
     name: 'Canada Border Services Agency',
-    url: 'http://www.cbsa-asfc.gc.ca/menu-eng.html',
+    url: 'https://www.cbsa-asfc.gc.ca/menu-eng.html',
     abbr: 'CBSA',
-=======
-    "name": "Canada Border Services Agency",
-    "url": "https://www.cbsa-asfc.gc.ca/menu-eng.html",
-    "abbr": "CBSA"
->>>>>>> aeb4945e
   },
   {
     name: 'Canada Council for the Arts',
@@ -176,15 +164,9 @@
     abbr: 'CA',
   },
   {
-<<<<<<< HEAD
     name: 'Canadian Centre for Occupational Health and Safety',
-    url: 'http://www.ccohs.ca/',
+    url: 'https://www.ccohs.ca/',
     abbr: 'CCOHS',
-=======
-    "name": "Canadian Centre for Occupational Health and Safety",
-    "url": "https://www.ccohs.ca/",
-    "abbr": "CCOHS"
->>>>>>> aeb4945e
   },
   {
     name: 'Canadian Coast Guard',
@@ -192,15 +174,9 @@
     abbr: 'CCG',
   },
   {
-<<<<<<< HEAD
     name: 'Canadian Commercial Corporation',
-    url: 'http://www.ccc.ca/en',
+    url: 'https://www.ccc.ca/en',
     abbr: 'CCC',
-=======
-    "name": "Canadian Commercial Corporation",
-    "url": "https://www.ccc.ca/en",
-    "abbr": "CCC"
->>>>>>> aeb4945e
   },
   {
     name: 'Canadian Conservation Institute',
@@ -218,20 +194,14 @@
     abbr: 'CDC',
   },
   {
-<<<<<<< HEAD
+    name: 'Canadian Digital Service',
+    url: 'https://digital.canada.ca/about/',
+    abbr: 'CDS',
+  },
+  {
     name: 'Canada Energy Regulator',
     url: 'https://www.cer-rec.gc.ca/index-eng.html',
     abbr: 'CER',
-=======
-    "name": "Canadian Digital Service",
-    "url": "https://digital.canada.ca/about/",
-    "abbr": "CDS"
-  },
-  {
-    "name": "Canada Energy Regulator",
-    "url": "https://www.cer-rec.gc.ca/index-eng.html",
-    "abbr": "CER"
->>>>>>> aeb4945e
   },
   {
     name: 'Chief Accessibility Officer (Office of the)',
@@ -284,15 +254,9 @@
     abbr: 'CIPO',
   },
   {
-<<<<<<< HEAD
     name: 'Canadian Intergovernmental Conference Secretariat',
-    url: 'http://www.scics.ca/en/',
+    url: 'https://www.scics.ca/en/',
     abbr: 'CICS',
-=======
-    "name": "Canadian Intergovernmental Conference Secretariat",
-    "url": "https://www.scics.ca/en/",
-    "abbr": "CICS"
->>>>>>> aeb4945e
   },
   {
     name: 'Canadian International Trade Tribunal',
@@ -310,55 +274,29 @@
     abbr: 'CMHR',
   },
   {
-<<<<<<< HEAD
     name: 'Canadian Museum of History',
-    url: 'http://www.historymuseum.ca/',
+    url: 'https://www.historymuseum.ca/',
     abbr: 'CMH',
   },
   {
     name: 'Canadian Museum of Immigration at Pier 21',
-    url: 'http://www.pier21.ca/home',
+    url: 'https://www.pier21.ca/home',
     abbr: 'CMIP',
   },
   {
     name: 'Canadian Museum of Nature',
-    url: 'http://nature.ca/en/home',
+    url: 'https://nature.ca/en/home',
     abbr: 'CMN',
   },
   {
     name: 'Canadian Northern Economic Development Agency',
-    url: 'http://www.cannor.gc.ca/eng/1351104567432/1351104589057',
+    url: 'https://www.cannor.gc.ca/eng/1351104567432/1351104589057',
     abbr: 'CanNor',
   },
   {
     name: 'Canadian Nuclear Safety Commission',
-    url: 'http://www.nuclearsafety.gc.ca/eng/',
+    url: 'https://www.nuclearsafety.gc.ca/eng/',
     abbr: 'CNSC',
-=======
-    "name": "Canadian Museum of History",
-    "url": "https://www.historymuseum.ca/",
-    "abbr": "CMH"
-  },
-  {
-    "name": "Canadian Museum of Immigration at Pier 21",
-    "url": "https://www.pier21.ca/home",
-    "abbr": "CMIP"
-  },
-  {
-    "name": "Canadian Museum of Nature",
-    "url": "https://nature.ca/en/home",
-    "abbr": "CMN"
-  },
-  {
-    "name": "Canadian Northern Economic Development Agency",
-    "url": "https://www.cannor.gc.ca/eng/1351104567432/1351104589057",
-    "abbr": "CanNor"
-  },
-  {
-    "name": "Canadian Nuclear Safety Commission",
-    "url": "https://www.nuclearsafety.gc.ca/eng/",
-    "abbr": "CNSC"
->>>>>>> aeb4945e
   },
   {
     name: 'Canadian Pari-Mutuel Agency',
@@ -371,25 +309,14 @@
     abbr: 'CPC',
   },
   {
-<<<<<<< HEAD
     name: 'Canadian Race Relations Foundation',
-    url: 'http://www.crrf-fcrr.ca/en/',
+    url: 'https://www.crrf-fcrr.ca/en/',
     abbr: 'CRRF',
   },
   {
     name: 'Canadian Radio-Television and Telecommunications Commission',
-    url: 'http://www.crtc.gc.ca/eng/home-accueil.htm',
+    url: 'https://www.crtc.gc.ca/eng/home-accueil.htm',
     abbr: 'CRTC',
-=======
-    "name": "Canadian Race Relations Foundation",
-    "url": "https://www.crrf-fcrr.ca/en/",
-    "abbr": "CRRF"
-  },
-  {
-    "name": "Canadian Radio-Television and Telecommunications Commission",
-    "url": "https://www.crtc.gc.ca/eng/home-accueil.htm",
-    "abbr": "CRTC"
->>>>>>> aeb4945e
   },
   {
     name: 'Canadian Security Intelligence Service',
@@ -412,15 +339,9 @@
     abbr: 'DC',
   },
   {
-<<<<<<< HEAD
     name: 'Canadian Trade Commissioner Service',
-    url: 'http://tradecommissioner.gc.ca/index.aspx?lang=eng',
+    url: 'https://tradecommissioner.gc.ca/index.aspx?lang=eng',
     abbr: 'TCS',
-=======
-    "name": "Canadian Trade Commissioner Service",
-    "url": "https://tradecommissioner.gc.ca/index.aspx?lang=eng",
-    "abbr": "TCS"
->>>>>>> aeb4945e
   },
   {
     name: 'Canadian Transportation Agency',
@@ -428,25 +349,14 @@
     abbr: 'CTA',
   },
   {
-<<<<<<< HEAD
     name: 'Canadian War Museum',
-    url: 'http://www.warmuseum.ca/',
+    url: 'https://www.warmuseum.ca/',
     abbr: null,
   },
   {
     name: 'CBC/Radio-Canada',
-    url: 'http://www.cbc.radio-canada.ca/en/',
+    url: 'https://www.cbc.radio-canada.ca/en/',
     abbr: 'CBC',
-=======
-    "name": "Canadian War Museum",
-    "url": "https://www.warmuseum.ca/",
-    "abbr": null
-  },
-  {
-    "name": "CBC/Radio-Canada",
-    "url": "https://www.cbc.radio-canada.ca/en/",
-    "abbr": "CBC"
->>>>>>> aeb4945e
   },
   {
     name: 'Civilian Review and Complaints Commission for the RCMP',
@@ -454,15 +364,9 @@
     abbr: 'CRCC',
   },
   {
-<<<<<<< HEAD
     name: 'Commissioner for Federal Judicial Affairs Canada (Office of the)',
-    url: 'http://www.fja.gc.ca/home-accueil/index-eng.html',
+    url: 'https://www.fja.gc.ca/home-accueil/index-eng.html',
     abbr: 'FJA',
-=======
-    "name": "Commissioner for Federal Judicial Affairs Canada (Office of the)",
-    "url": "https://www.fja.gc.ca/home-accueil/index-eng.html",
-    "abbr": "FJA"
->>>>>>> aeb4945e
   },
   {
     name: 'Commissioner of Lobbying of Canada (Office of the)',
@@ -525,15 +429,9 @@
     abbr: 'CSC',
   },
   {
-<<<<<<< HEAD
     name: 'Courts Administration Service',
-    url: 'http://www.cas-satj.gc.ca/en/home.shtml',
+    url: 'https://www.cas-satj.gc.ca/en/home.shtml',
     abbr: 'CAS',
-=======
-    "name": "Courts Administration Service",
-    "url": "https://www.cas-satj.gc.ca/en/home.shtml",
-    "abbr": "CAS"
->>>>>>> aeb4945e
   },
   {
     name: 'Court Martial Appeal Court of Canada',
@@ -546,15 +444,9 @@
     abbr: 'CIRNAC',
   },
   {
-<<<<<<< HEAD
     name: 'Bank of Canada Museum',
-    url: 'http://www.bankofcanadamuseum.ca/',
-    abbr: null,
-=======
-    "name": "Bank of Canada Museum",
-    "url": "https://www.bankofcanadamuseum.ca/",
-    "abbr": null
->>>>>>> aeb4945e
+    url: 'https://www.bankofcanadamuseum.ca/',
+    abbr: null,
   },
   {
     name: 'Defence Construction Canada',
@@ -582,15 +474,9 @@
     abbr: 'EPTC',
   },
   {
-<<<<<<< HEAD
     name: 'Elections Canada',
-    url: 'http://www.elections.ca/home.aspx',
+    url: 'https://www.elections.ca/home.aspx',
     abbr: 'Elections',
-=======
-    "name": "Elections Canada",
-    "url": "https://www.elections.ca/home.aspx",
-    "abbr": "Elections"
->>>>>>> aeb4945e
   },
   {
     name: 'Employment and Social Development Canada',
@@ -623,15 +509,9 @@
     abbr: 'FPCC',
   },
   {
-<<<<<<< HEAD
     name: 'Federal Bridge Corporation',
-    url: 'http://www.federalbridge.ca/',
+    url: 'https://www.federalbridge.ca/',
     abbr: 'FBCL',
-=======
-    "name": "Federal Bridge Corporation",
-    "url": "https://www.federalbridge.ca/",
-    "abbr": "FBCL"
->>>>>>> aeb4945e
   },
   {
     name: 'Federal Court of Appeal',
@@ -674,25 +554,14 @@
     abbr: 'FINTRAC',
   },
   {
-<<<<<<< HEAD
     name: 'Fisheries and Oceans Canada',
-    url: 'http://www.dfo-mpo.gc.ca/index-eng.htm',
+    url: 'https://www.dfo-mpo.gc.ca/index-eng.htm',
     abbr: 'DFO',
   },
   {
     name: 'Freshwater Fish Marketing Corporation',
-    url: 'http://www.freshwaterfish.com/',
+    url: 'https://www.freshwaterfish.com/',
     abbr: 'FFMC',
-=======
-    "name": "Fisheries and Oceans Canada",
-    "url": "https://www.dfo-mpo.gc.ca/index-eng.htm",
-    "abbr": "DFO"
-  },
-  {
-    "name": "Freshwater Fish Marketing Corporation",
-    "url": "https://www.freshwaterfish.com/",
-    "abbr": "FFMC"
->>>>>>> aeb4945e
   },
   {
     name: 'Global Affairs Canada',
@@ -750,15 +619,9 @@
     abbr: 'IRPDA',
   },
   {
-<<<<<<< HEAD
     name: 'Indian Oil and Gas Canada',
-    url: 'http://www.pgic-iogc.gc.ca/eng/1100110010002/1100110010005',
-    abbr: null,
-=======
-    "name": "Indian Oil and Gas Canada",
-    "url": "https://www.pgic-iogc.gc.ca/eng/1100110010002/1100110010005",
-    "abbr": null
->>>>>>> aeb4945e
+    url: 'https://www.pgic-iogc.gc.ca/eng/1100110010002/1100110010005',
+    abbr: null,
   },
   {
     name: 'Indigenous Services Canada',
@@ -801,15 +664,9 @@
     abbr: 'JCCBI',
   },
   {
-<<<<<<< HEAD
     name: 'Judicial Compensation and Benefits Commission',
-    url: 'http://quadcom.gc.ca/pg_JcJc_QC_01-eng.php',
-    abbr: null,
-=======
-    "name": "Judicial Compensation and Benefits Commission",
-    "url": "https://quadcom.gc.ca/pg_JcJc_QC_01-eng.php",
-    "abbr": null
->>>>>>> aeb4945e
+    url: 'https://quadcom.gc.ca/pg_JcJc_QC_01-eng.php',
+    abbr: null,
   },
   {
     name: 'Justice Canada (Department of)',
@@ -822,15 +679,9 @@
     abbr: null,
   },
   {
-<<<<<<< HEAD
     name: 'Laurentian Pilotage Authority Canada',
-    url: 'http://www.pilotagestlaurent.gc.ca/en/index.html',
+    url: 'https://www.pilotagestlaurent.gc.ca/en/index.html',
     abbr: 'LPA',
-=======
-    "name": "Laurentian Pilotage Authority Canada",
-    "url": "https://www.pilotagestlaurent.gc.ca/en/index.html",
-    "abbr": "LPA"
->>>>>>> aeb4945e
   },
   {
     name: 'Law Commission of Canada',
@@ -853,15 +704,9 @@
     abbr: 'MAB',
   },
   {
-<<<<<<< HEAD
     name: 'Marine Atlantic',
-    url: 'http://www.marineatlantic.ca/en/',
+    url: 'https://www.marineatlantic.ca/en/',
     abbr: 'MarineAtlantic',
-=======
-    "name": "Marine Atlantic",
-    "url": "https://www.marineatlantic.ca/en/",
-    "abbr": "MarineAtlantic"
->>>>>>> aeb4945e
   },
   {
     name: 'Measurement Canada',
@@ -879,15 +724,9 @@
     abbr: 'MPCC',
   },
   {
-<<<<<<< HEAD
     name: 'National Arts Centre',
-    url: 'http://nac-cna.ca/en/',
+    url: 'https://nac-cna.ca/en/',
     abbr: 'NAC',
-=======
-    "name": "National Arts Centre",
-    "url": "https://nac-cna.ca/en/",
-    "abbr": "NAC"
->>>>>>> aeb4945e
   },
   {
     name: 'National Battlefields Commission',
@@ -895,15 +734,9 @@
     abbr: 'NBC',
   },
   {
-<<<<<<< HEAD
     name: 'National Capital Commission',
-    url: 'http://www.ncc-ccn.gc.ca/',
+    url: 'https://www.ncc-ccn.gc.ca/',
     abbr: 'NCC',
-=======
-    "name": "National Capital Commission",
-    "url": "https://www.ncc-ccn.gc.ca/",
-    "abbr": "NCC"
->>>>>>> aeb4945e
   },
   {
     name: 'National Defence',
@@ -926,15 +759,9 @@
     abbr: 'NFB',
   },
   {
-<<<<<<< HEAD
     name: 'National Gallery of Canada',
-    url: 'http://www.gallery.ca/',
+    url: 'https://www.gallery.ca/',
     abbr: 'NGC',
-=======
-    "name": "National Gallery of Canada",
-    "url": "https://www.gallery.ca/",
-    "abbr": "NGC"
->>>>>>> aeb4945e
   },
   {
     name: 'Canada Science and Technology Museum',
@@ -997,15 +824,9 @@
     abbr: 'PBC',
   },
   {
-<<<<<<< HEAD
     name: 'Parliament of Canada',
-    url: 'http://www.parl.ca/?Language=E',
-    abbr: null,
-=======
-    "name": "Parliament of Canada",
-    "url": "https://www.parl.ca/?Language=E",
-    "abbr": null
->>>>>>> aeb4945e
+    url: 'https://www.parl.ca/?Language=E',
+    abbr: null,
   },
   {
     name: 'Passport Program',
@@ -1028,15 +849,9 @@
     abbr: 'PrairiesCan',
   },
   {
-<<<<<<< HEAD
     name: 'Prime Minister of Canada',
-    url: 'http://pm.gc.ca/eng',
-    abbr: null,
-=======
-    "name": "Prime Minister of Canada",
-    "url": "https://pm.gc.ca/eng",
-    "abbr": null
->>>>>>> aeb4945e
+    url: 'https://pm.gc.ca/eng',
+    abbr: null,
   },
   {
     name: 'Privacy Commissioner of Canada (Office of the)',
@@ -1059,15 +874,9 @@
     abbr: 'PHAC',
   },
   {
-<<<<<<< HEAD
     name: 'Public Prosecution Service of Canada',
-    url: 'http://www.ppsc-sppc.gc.ca/eng/index.html',
+    url: 'https://www.ppsc-sppc.gc.ca/eng/index.html',
     abbr: 'PPSC',
-=======
-    "name": "Public Prosecution Service of Canada",
-    "url": "https://www.ppsc-sppc.gc.ca/eng/index.html",
-    "abbr": "PPSC"
->>>>>>> aeb4945e
   },
   {
     name: 'Public Safety Canada',
@@ -1120,15 +929,9 @@
     abbr: 'Mint',
   },
   {
-<<<<<<< HEAD
     name: 'Royal Canadian Mounted Police',
-    url: 'http://www.rcmp-grc.gc.ca/en/home',
+    url: 'https://www.rcmp-grc.gc.ca/en/home',
     abbr: 'RCMP',
-=======
-    "name": "Royal Canadian Mounted Police",
-    "url": "https://www.rcmp-grc.gc.ca/en/home",
-    "abbr": "RCMP"
->>>>>>> aeb4945e
   },
   {
     name: 'Royal Canadian Mounted Police External Review Committee',
@@ -1151,20 +954,9 @@
     abbr: 'NSICOP',
   },
   {
-<<<<<<< HEAD
-    name: 'Service Canada',
-    url: 'https://www.canada.ca/en/employment-social-development/corporate/portfolio/service-canada.html',
-    abbr: 'ServCan',
-  },
-  {
     name: 'Shared Services Canada',
     url: 'https://www.canada.ca/en/shared-services.html',
     abbr: 'SSC',
-=======
-    "name": "Shared Services Canada",
-    "url": "https://www.canada.ca/en/shared-services.html",
-    "abbr": "SSC"
->>>>>>> aeb4945e
   },
   {
     name: 'Social Sciences and Humanities Research Council of Canada',
@@ -1202,15 +994,9 @@
     abbr: 'OSFI',
   },
   {
-<<<<<<< HEAD
     name: 'Supreme Court of Canada',
-    url: 'http://www.scc-csc.ca/home-accueil/index-eng.aspx',
+    url: 'https://www.scc-csc.ca/home-accueil/index-eng.aspx',
     abbr: 'SCC',
-=======
-    "name": "Supreme Court of Canada",
-    "url": "https://www.scc-csc.ca/home-accueil/index-eng.aspx",
-    "abbr": "SCC"
->>>>>>> aeb4945e
   },
   {
     name: 'Tax Court of Canada',
@@ -1223,15 +1009,9 @@
     abbr: 'OTO',
   },
   {
-<<<<<<< HEAD
     name: 'Telefilm Canada',
-    url: 'http://www.telefilm.ca/en/?q=en',
-    abbr: null,
-=======
-    "name": "Telefilm Canada",
-    "url": "https://www.telefilm.ca/en/?q=en",
-    "abbr": null
->>>>>>> aeb4945e
+    url: 'https://www.telefilm.ca/en/?q=en',
+    abbr: null,
   },
   {
     name: 'Translation Bureau',
@@ -1274,15 +1054,9 @@
     abbr: 'VRAB',
   },
   {
-<<<<<<< HEAD
     name: 'VIA Rail Canada',
-    url: 'http://www.viarail.ca/en',
+    url: 'https://www.viarail.ca/en',
     abbr: 'VIA Rail',
-=======
-    "name": "VIA Rail Canada",
-    "url": "https://www.viarail.ca/en",
-    "abbr": "VIA Rail"
->>>>>>> aeb4945e
   },
   {
     name: 'Windsor-Detroit Bridge Authority',
