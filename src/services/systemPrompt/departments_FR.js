// departmentsFr.js
// Liste des ministères et organismes du gouvernement du Canada avec leurs URLs et abréviations
// Généré le 2024-12-05T20:50:06.243Z

export const departments_FR = [
  {
    name: 'Administration canadienne de la sûreté du transport aérien',
    url: 'https://www.catsa-acsta.gc.ca/fr',
    abbr: 'ACSTA',
  },
  {
    name: "Administration de pilotage de l'Atlantique Canada",
    url: 'https://www.pilotagedelatlantique.com/',
    abbr: 'APA',
  },
  {
    name: 'Administration de pilotage des Grands Lacs Canada',
    url: 'https://www.glpa-apgl.com/fr',
    abbr: 'APGL',
  },
  {
    name: 'Administration de pilotage des Laurentides Canada',
    url: 'https://www.pilotagestlaurent.gc.ca/fr/index.html',
    abbr: 'APL',
  },
  {
    name: 'Administration de pilotage du Pacifique Canada',
    url: 'https://ppa.gc.ca/fr',
    abbr: 'APP',
  },
  {
    name: 'Administration du pipe-line du Nord Canada',
    url: 'https://www.canada.ca/fr/administration-pipe-line-nord.html',
    abbr: 'APN',
  },
  {
    name: 'Affaires intergouvernementales',
    url: 'https://www.canada.ca/fr/affaires-intergouvernementales.html',
    abbr: 'AIG',
  },
  {
    name: 'Affaires mondiales Canada',
    url: 'https://www.international.gc.ca/global-affairs-affaires-mondiales/home-accueil.aspx?lang=fra',
    abbr: 'AMC',
  },
  {
    name: "Agence d'évaluation d'impact du Canada",
    url: 'https://www.canada.ca/fr/agence-evaluation-impact.html',
    abbr: 'AEIC',
  },
  {
    name: "Agence canadienne d'inspection des aliments",
    url: 'https://inspection.canada.ca/fr',
    abbr: 'ACIA',
  },
  {
<<<<<<< HEAD
    name: 'Agence canadienne de développement économique du Nord',
    url: 'http://www.cannor.gc.ca/fra/1351104567432/1351104589057',
    abbr: 'CanNor',
=======
    "name": "Agence canadienne de développement économique du Nord",
    "url": "https://www.cannor.gc.ca/fra/1351104567432/1351104589057",
    "abbr": "CanNor"
>>>>>>> f63afcf7
  },
  {
    name: 'Agence canadienne du pari mutuel',
    url: 'https://agriculture.canada.ca/fr/ministere/partenaires-agences/canadienne-pari-mutuel',
    abbr: 'ACPM',
  },
  {
    name: 'Agence de la consommation en matière financière du Canada',
    url: 'https://www.canada.ca/fr/agence-consommation-matiere-financiere.html',
    abbr: 'ACFC',
  },
  {
    name: 'Agence de logement des Forces canadiennes',
    url: 'https://www.canada.ca/fr/ministere-defense-nationale/services/avantages-militaires/logements-militaires.html',
    abbr: 'ALFC',
  },
  {
    name: 'Agence de la santé publique du Canada',
    url: 'https://www.canada.ca/fr/sante-publique.html',
    abbr: 'ASPC',
  },
  {
    name: 'Agence de promotion économique du Canada atlantique',
    url: 'https://www.canada.ca/fr/promotion-economique-canada-atlantique.html',
    abbr: 'APECA',
  },
  {
    name: 'Agence des services frontaliers du Canada',
    url: 'https://www.cbsa-asfc.gc.ca/menu-fra.html',
    abbr: 'ASFC',
  },
  {
    name: 'Agence du revenu du Canada',
    url: 'https://www.canada.ca/fr/agence-revenu.html',
    abbr: 'ARC',
  },
  {
    name: "Agence fédérale de développement économique pour le Sud de l'Ontario",
    url: 'https://feddev-ontario.canada.ca/fr',
    abbr: 'FedDev Ontario',
  },
  {
    name: 'Agence spatiale canadienne',
    url: 'https://www.asc-csa.gc.ca/fra/',
    abbr: 'ASC',
  },
  {
    name: 'Agriculture et Agroalimentaire Canada',
    url: 'https://agriculture.canada.ca/fr',
    abbr: 'AAC',
  },
  {
    name: 'Anciens Combattants Canada',
    url: 'https://www.veterans.gc.ca/fra',
    abbr: 'ACC',
  },
  {
    name: 'Armée canadienne',
    url: 'https://www.canada.ca/fr/armee.html',
    abbr: 'AC',
  },
  {
    name: 'Aviation royale canadienne',
    url: 'https://www.canada.ca/fr/force-aerienne.html',
    abbr: 'ARC',
  },
  {
    name: 'Autorité du pont Windsor-Détroit',
    url: 'https://www.gordiehoweinternationalbridge.com/fr',
    abbr: 'APWD',
  },
  {
    name: 'Banque de développement du Canada',
    url: 'https://www.bdc.ca/fr',
    abbr: 'BDC',
  },
  {
    name: 'Banque de L’infrastructure du Canada',
    url: 'https://cib-bic.ca/fr/',
    abbr: 'BIC',
  },
  {
    name: 'Banque du Canada',
    url: 'https://www.banqueducanada.ca/',
    abbr: null,
  },
  {
    name: 'Bibliothèque et Archives Canada',
    url: 'https://bibliotheque-archives.canada.ca/fra/',
    abbr: 'BAC',
  },
  {
    name: 'Bureau de la concurrence Canada',
    url: 'https://bureau-concurrence.canada.ca/',
    abbr: 'BUCO',
  },
  {
    name: 'Bureau de la dirigeante principale de l’accessibilité',
    url: 'https://www.canada.ca/fr/emploi-developpement-social/ministere/bureau-dirigeante-principale-accessibilite.html',
    abbr: 'BDPA',
  },
  {
    name: 'Bureau de la sécurité des transports du Canada',
    url: 'https://www.canada.ca/fr/bureau-securite-transports.html',
    abbr: 'BST',
  },
  {
    name: 'Bureau de la traduction',
    url: 'https://www.canada.ca/fr/bureau-traduction.html',
    abbr: null,
  },
  {
    name: "Bureau de l'ombudsman de l'approvisionnement",
    url: 'https://www.canada.ca/fr/ombudsman-approvisionnement.html',
    abbr: 'BOA',
  },
  {
    name: "Bureau de l'ombudsman des contribuables",
    url: 'https://www.canada.ca/fr/ombudsman-contribuables.html',
    abbr: 'BOC',
  },
  {
    name: "Bureau de l'ombudsman fédéral des victimes d'actes criminels",
    url: 'https://www.canada.ca/fr/bureau-ombudsman-federal-victimes-actes-criminels.html',
    abbr: 'BOFVAC',
  },
  {
    name: 'Bureau du Conseil privé',
    url: 'https://www.canada.ca/fr/conseil-prive.html',
    abbr: 'BCP',
  },
  {
    name: 'Bureau du surintendant des faillites Canada',
    url: 'https://ised-isde.canada.ca/site/bureau-surintendant-faillites/fr',
    abbr: 'BSF',
  },
  {
    name: 'Bureau du surintendant des institutions financières Canada',
    url: 'https://www.osfi-bsif.gc.ca/fr',
    abbr: 'BSIF',
  },
  {
    name: 'Bureau du vérificateur général du Canada',
    url: 'https://www.oag-bvg.gc.ca/internet/Francais/admin_f_41.html',
    abbr: 'BVG',
  },
  {
    name: 'Radio Canada',
    url: 'https://ici.radio-canada.ca/',
    abbr: 'Radio-Canada',
  },
  {
<<<<<<< HEAD
    name: "Centre canadien d'hygiène et de sécurité au travail",
    url: 'http://www.cchst.ca/',
    abbr: 'CCHST',
=======
    "name": "Centre canadien d'hygiène et de sécurité au travail",
    "url": "https://www.cchst.ca/",
    "abbr": "CCHST"
>>>>>>> f63afcf7
  },
  {
    name: "Centre d'analyse des opérations et déclarations financières du Canada",
    url: 'https://fintrac-canafe.canada.ca/intro-fra',
    abbr: 'CANAFE',
  },
  {
    name: 'Bureau du commissaire au renseignement',
    url: 'https://www.canada.ca/fr/commissaire-renseignement.html',
    abbr: null,
  },
  {
    name: 'Bureau du commissaire du Centre de la sécurité des télécommunications',
    url: 'https://www.ocsec-bccst.gc.ca/index.php?lang=fra',
    abbr: 'BCCST',
  },
  {
    name: 'Centre de la sécurité des télécommunications Canada',
    url: 'https://www.cse-cst.gc.ca/fr',
    abbr: 'CSTC',
  },
  {
    name: 'Centre de recherches pour le développement international',
    url: 'https://idrc-crdi.ca/fr',
    abbr: 'CRDI',
  },
  {
    name: 'Centre de recherches sur les communications Canada',
    url: 'https://ised-isde.canada.ca/site/centre-recherches-communications-canada/fr',
    abbr: 'CRC',
  },
  {
    name: 'Centre des armes à feu Canada',
    url: 'https://grc.ca/fr/armes-feu',
    abbr: 'CAFC',
  },
  {
<<<<<<< HEAD
    name: 'Centre national des arts',
    url: 'http://nac-cna.ca/fr/',
    abbr: 'CNA',
  },
  {
    name: 'Chaires de recherche du Canada',
    url: 'http://www.chairs-chaires.gc.ca/home-accueil-fra.aspx',
    abbr: null,
=======
    "name": "Centre national des arts",
    "url": "https://nac-cna.ca/fr/",
    "abbr": "CNA"
  },
  {
    "name": "Chaires de recherche du Canada",
    "url": "https://www.chairs-chaires.gc.ca/home-accueil-fra.aspx",
    "abbr": null
>>>>>>> f63afcf7
  },
  {
    name: 'Collège canadien de police',
    url: 'https://www.cpc-ccp.gc.ca/index-fra.htm',
    abbr: 'CCP',
  },
  {
    name: 'Collège militaire royal du Canada',
    url: 'https://www.rmc-cmr.ca/fr',
    abbr: 'CMRC',
  },
  {
    name: "Comité externe d'examen de la Gendarmerie royale du Canada",
    url: 'https://www.canada.ca/fr/comite-externe-examen-grc.html',
    abbr: 'CEE',
  },
  {
    name: "Comité externe d'examen des griefs militaires",
    url: 'https://www.canada.ca/fr/externe-examen-griefs-militaires.html',
    abbr: 'CEEGM',
  },
  {
    name: 'Commandement des Forces d’opérations spéciales du Canada',
    url: 'https://www.canada.ca/fr/commandement-forces-operations-speciales.html',
    abbr: 'COMFOSCAN',
  },
  {
<<<<<<< HEAD
    name: 'Commissariat à la magistrature fédérale Canada',
    url: 'http://www.fja.gc.ca/home-accueil/index-fra.html',
    abbr: 'CMF',
=======
    "name": "Commissariat à la magistrature fédérale Canada",
    "url": "https://www.fja.gc.ca/home-accueil/index-fra.html",
    "abbr": "CMF"
>>>>>>> f63afcf7
  },
  {
    name: 'Commissariat à la protection de la vie privée du Canada',
    url: 'https://www.priv.gc.ca/fr/',
    abbr: 'CPVP',
  },
  {
    name: "Commissariat à l'information au Canada",
    url: 'https://www.oic-ci.gc.ca/fr',
    abbr: 'CI',
  },
  {
    name: "Commissariat à l'intégrité du secteur public du Canada",
    url: 'https://www.psic-ispc.gc.ca/fr',
    abbr: 'ISPC',
  },
  {
    name: 'Commissariat au lobbying du Canada',
    url: 'https://lobbycanada.gc.ca/fr/',
    abbr: 'CAL',
  },
  {
    name: "Commissariat aux conflits d'intérêts et à l'éthique",
    url: 'https://ciec-ccie.parl.gc.ca/FR/Pages/default.aspx',
    abbr: 'CCIE',
  },
  {
    name: 'Commissariat aux langues officielles',
    url: 'https://www.clo-ocol.gc.ca/fr',
    abbr: 'CLO',
  },
  {
    name: "Commission canadienne d'examen des exportations de biens culturels",
    url: 'https://ccperb-cceebc.gc.ca/fr/index-fr.html',
    abbr: 'CCEEBC',
  },
  {
    name: 'Commission canadienne de sûreté nucléaire',
    url: 'https://www.nuclearsafety.gc.ca/fra/',
    abbr: 'CCSN',
  },
  {
    name: 'Commission canadienne des droits de la personne',
    url: 'https://www.canada.ca/fr/commission-droits-personne.html',
    abbr: 'CCDP',
  },
  {
    name: 'Commission canadienne des grains',
    url: 'https://www.grainscanada.gc.ca/fr/',
    abbr: 'CCG',
  },
  {
    name: 'Commission canadienne du lait',
    url: 'https://cdc-ccl.ca/fr/node/672',
    abbr: 'CCL',
  },
  {
    name: 'Commission du droit du Canada',
    url: 'https://www.canada.ca/fr/commission-droit-canada.html',
    abbr: 'CDC',
  },
  {
    name: 'Destination Canada',
    url: 'https://www.destinationcanada.com/fr',
    abbr: 'DC',
  },
  {
    name: "Commission civile d'examen et de traitement des plaintes relatives à la GRC",
    url: 'https://www.crcc-ccetp.gc.ca/fr',
    abbr: 'CCETP',
  },
  {
<<<<<<< HEAD
    name: 'Commission de la capitale nationale',
    url: 'http://www.ccn-ncc.gc.ca/',
    abbr: 'CCN',
=======
    "name": "Commission de la capitale nationale",
    "url": "https://www.ccn-ncc.gc.ca/",
    "abbr": "CCN"
>>>>>>> f63afcf7
  },
  {
    name: "Commission d'examen de la rémunération des juges",
    url: 'https://quadcom.gc.ca/pg_JcJc_QC_01-fra.php',
    abbr: null,
  },
  {
    name: "Commission d'examen des plaintes concernant la police militaire du Canada",
    url: 'https://www.canada.ca/fr/examen-plaintes-police-militaire.html',
    abbr: 'CPPM',
  },
  {
    name: "Commission de l'assurance-emploi du Canada",
    url: 'https://www.canada.ca/fr/emploi-developpement-social/ministere/portefeuille/commission-assurance-emploi.html',
    abbr: 'CAEC',
  },
  {
    name: "Commission de l'immigration et du statut de réfugié du Canada",
    url: 'https://www.canada.ca/fr/immigration-statut-refugie.html',
    abbr: 'CISR',
  },
  {
    name: 'Commission de la fonction publique du Canada',
    url: 'https://www.canada.ca/fr/commission-fonction-publique.html',
    abbr: 'CFP',
  },
  {
    name: 'Commission de révision agricole du Canada',
    url: 'https://cart-crac.gc.ca/index-fr.html',
    abbr: 'CRAC',
  },
  {
    name: 'Commission des champs de bataille nationaux',
    url: 'https://www.canada.ca/fr/commission-champs-bataille-nationaux.html',
    abbr: 'CCBN',
  },
  {
    name: 'Commission des libérations conditionnelles du Canada',
    url: 'https://www.canada.ca/fr/commission-liberations-conditionnelles.html',
    abbr: 'CLCC',
  },
  {
    name: 'Commission indépendante d’examen des acquisitions de la Défense',
    url: 'https://www.canada.ca/fr/commission-independante-examen-acquisitions-defense.html',
    abbr: 'CIEAD',
  },
  {
    name: 'Commission des lieux et monuments historiques du Canada',
    url: 'https://parcs.canada.ca/culture/designation',
    abbr: 'CLMHC',
  },
  {
    name: "Commission des relations de travail et de l'emploi dans la fonction publique",
    url: 'https://pslreb-crtefp.gc.ca/fr/index.html',
    abbr: 'CRTEFP',
  },
  {
    name: "Commission du droit d'auteur Canada",
    url: 'https://www.cb-cda.gc.ca/fr',
    abbr: 'CDA',
  },
  {
    name: "Agence fédérale de développement économique pour le Nord de l'Ontario",
    url: 'https://fednor.canada.ca/fr',
    abbr: 'FedNor',
  },
  {
    name: 'Femmes et Égalité des genres Canada',
    url: 'https://www.canada.ca/fr/femmes-egalite-genres.html',
    abbr: 'FEGC',
  },
  {
    name: 'Conseil consultatif de gestion pour la GRC',
    url: 'https://www.canada.ca/fr/conseil-consultatif-gestion-grc.html',
    abbr: 'CCG',
  },
  {
    name: 'Conseil canadien de la magistrature',
    url: 'https://cjc-ccm.ca/fr',
    abbr: 'CCM',
  },
  {
    name: 'Conseil canadien des normes',
    url: 'https://ccn-scc.ca/',
    abbr: 'SCC-CCN',
  },
  {
    name: 'Conseil canadien des relations industrielles',
    url: 'https://www.cirb-ccri.gc.ca/fr',
    abbr: 'CCRI',
  },
  {
    name: "Conseil d'examen du prix des médicaments brevetés Canada",
    url: 'https://www.canada.ca/fr/examen-prix-medicaments-brevetes.html',
    abbr: 'CEPMB',
  },
  {
    name: 'Conseil de la radiodiffusion et des télécommunications canadiennes',
    url: 'https://www.crtc.gc.ca/fra/accueil-home.htm',
    abbr: 'CRTC',
  },
  {
    name: 'Conseil de recherches en sciences et en génie Canada',
    url: 'https://www.nserc-crsng.gc.ca/index_fra.asp',
    abbr: 'CRSNG',
  },
  {
    name: 'Conseil de recherches en sciences humaines du Canada',
    url: 'https://www.canada.ca/fr/recherches-sciences-humaines.html',
    abbr: 'CRSH',
  },
  {
    name: 'Conseil des arts du Canada',
    url: 'https://conseildesarts.ca/',
    abbr: null,
  },
  {
    name: 'Conseil des produits agricoles du Canada',
    url: 'https://www.canada.ca/fr/conseil-produits-agricoles.html',
    abbr: 'CPAC',
  },
  {
    name: 'Conseil national de recherches Canada',
    url: 'https://nrc.canada.ca/fr',
    abbr: 'CNRC',
  },
  {
    name: 'Conseil national des aînés',
    url: 'https://www.canada.ca/fr/conseil-national-aines.html',
    abbr: null,
  },
  {
    name: 'Construction de Défense Canada',
    url: 'https://www.cdc-dcc.gc.ca/',
    abbr: 'CDC',
  },
  {
    name: 'CORCAN',
    url: 'https://www.canada.ca/fr/service-correctionnel/programmes/corcan.html',
    abbr: null,
  },
  {
    name: 'Corporation commerciale canadienne',
    url: 'https://www.ccc.ca/fr/',
    abbr: 'CCC',
  },
  {
    name: 'Corporation de développement des investissements du Canada',
    url: 'https://cdev.gc.ca/fr/',
    abbr: 'CDEV',
  },
  {
    name: "Cour canadienne de l'impôt",
    url: 'https://www.tcc-cci.gc.ca/fr/accueil',
    abbr: 'CCI',
  },
  {
    name: "Cour d'appel fédérale",
    url: 'https://www.fca-caf.ca/fr/accueil',
    abbr: 'CAF',
  },
  {
    name: "Cour d'appel de la cour martiale du Canada",
    url: 'https://www.cmac-cacm.ca/fr/accueil',
    abbr: 'CACM',
  },
  {
    name: 'Cour fédérale',
    url: 'https://www.fct-cf.gc.ca/fr/accueil',
    abbr: 'CF',
  },
  {
    name: 'Cour suprême du Canada',
    url: 'https://www.scc-csc.ca/home-accueil/index-fra.aspx',
    abbr: 'CSC',
  },
  {
    name: 'Défense nationale',
    url: 'https://www.canada.ca/fr/ministere-defense-nationale.html',
    abbr: 'MDN',
  },
  {
    name: 'Développement économique Canada pour le Pacifique',
    url: 'https://www.canada.ca/fr/developpement-economique-pacifique.html',
    abbr: 'PacifiCan',
  },
  {
    name: 'Développement économique Canada pour les Prairies',
    url: 'https://www.canada.ca/fr/developpement-economique-prairies.html',
    abbr: 'PrairiesCan',
  },
  {
    name: 'Développement économique Canada pour les régions du Québec',
    url: 'https://dec.canada.ca/fr/accueil-dec',
    abbr: 'DEC',
  },
  {
    name: 'École de la fonction publique du Canada',
    url: 'https://www.csps-efpc.gc.ca/index-fra.aspx',
    abbr: 'EFPC',
  },
  {
    name: 'Élections Canada',
    url: 'https://www.elections.ca/accueil.aspx',
    abbr: 'Élections',
  },
  {
    name: 'Emploi et Développement social Canada',
    url: 'https://www.canada.ca/fr/emploi-developpement-social.html',
    abbr: 'EDSC',
  },
  {
    name: 'Énergie atomique du Canada, Limitée',
    url: 'https://www.aecl.ca/fr/',
    abbr: 'EACL',
  },
  {
    name: 'Enquêteur correctionnel Canada',
    url: 'https://oci-bec.gc.ca/fr',
    abbr: 'BEC',
  },
  {
    name: 'Environnement et Changement climatique Canada',
    url: 'https://www.canada.ca/fr/environnement-changement-climatique.html',
    abbr: 'ECCC',
  },
  {
    name: 'Exportation et développement Canada',
    url: 'https://www.edc.ca/fr/accueil.html',
    abbr: 'EDC',
  },
  {
    name: 'Financement agricole Canada',
    url: 'https://www.fcc-fac.ca/fr.html',
    abbr: 'FAC',
  },
  {
    name: 'Finances Canada, Ministère des',
    url: 'https://www.canada.ca/fr/ministere-finances.html',
    abbr: 'FIN',
  },
  {
    name: 'Fondation canadienne des relations raciales',
    url: 'https://www.crrf-fcrr.ca/fr/',
    abbr: 'FCRR',
  },
  {
    name: 'Garde côtière canadienne',
    url: 'https://www.ccg-gcc.gc.ca/index-fra.html',
    abbr: 'GCC',
  },
  {
    name: 'Gendarmerie royale du Canada',
    url: 'https://www.rcmp-grc.gc.ca/fr',
    abbr: 'GRC',
  },
  {
    name: 'Gouverneur général du Canada',
    url: 'https://www.gg.ca/fr',
    abbr: 'BSGG',
  },
  {
    name: 'Greffe du Tribunal des revendications particulières du Canada',
    url: 'https://www.sct-trp.ca/fr',
    abbr: 'TRP',
  },
  {
    name: 'Immigration, Réfugiés et Citoyenneté Canada',
    url: 'https://www.canada.ca/fr/immigration-refugies-citoyennete.html',
    abbr: 'IRCC',
  },
  {
    name: 'Impact Canada',
    url: 'https://impact.canada.ca/fr',
    abbr: null,
  },
  {
    name: 'Logement, Infrastructures et Collectivités Canada',
    url: 'https://logement-infrastructure.canada.ca/index-fra.html',
    abbr: 'LICC',
  },
  {
    name: 'Innovation, Sciences et Développement économique Canada',
    url: 'https://ised-isde.canada.ca/site/isde/fr',
    abbr: 'ISDE',
  },
  {
    name: 'Institut canadien de conservation',
    url: 'https://www.canada.ca/fr/institut-conservation.html',
    abbr: 'ICC',
  },
  {
    name: 'Institutions démocratiques',
    url: 'https://www.canada.ca/fr/institutions-democratiques.html',
    abbr: null,
  },
  {
    name: 'Instituts de recherche en santé du Canada',
    url: 'https://www.cihr-irsc.gc.ca/f/193.html',
    abbr: 'IRSC',
  },
  {
    name: "Office d'investissement des régimes de pensions du secteur public",
    url: 'https://www.investpsp.com/fr/',
    abbr: 'Investissements PSP',
  },
  {
    name: 'Justice Canada, Ministère de la',
    url: 'https://www.justice.gc.ca/fra/',
    abbr: 'JUS',
  },
  {
    name: 'Jeunesse',
    url: 'https://www.canada.ca/fr/jeunesse.html',
    abbr: 'JEUNESSE',
  },
  {
    name: 'Leader du gouvernement à la Chambre des communes',
    url: 'https://www.canada.ca/fr/leader-gouvernement-chambre-communes.html',
    abbr: null,
  },
  {
    name: 'Le cabinet du juge militaire en chef',
    url: 'https://www.canada.ca/fr/juge-militaire-chef.html',
    abbr: 'CJMC',
  },
  {
    name: 'Marine Atlantique',
    url: 'https://www.marineatlantique.ca/',
    abbr: 'MarineAtlantique',
  },
  {
    name: 'Marine royale canadienne',
    url: 'https://www.canada.ca/fr/marine.html',
    abbr: 'MRC',
  },
  {
    name: 'Mesures Canada',
    url: 'https://ised-isde.canada.ca/site/mesures-canada/fr',
    abbr: 'MC',
  },
  {
    name: 'Monnaie royale canadienne',
    url: 'https://www.mint.ca/fr',
    abbr: 'Monnaie',
  },
  {
    name: 'Musée canadien de la guerre',
    url: 'https://www.museedelaguerre.ca/',
    abbr: null,
  },
  {
    name: 'Musée canadien de la nature',
    url: 'https://nature.ca/fr/',
    abbr: 'MCN',
  },
  {
    name: "Musée canadien de l'histoire",
    url: 'https://www.museedelhistoire.ca/',
    abbr: 'MCH',
  },
  {
    name: "Musée canadien de l'immigration du Quai 21",
    url: 'https://quai21.ca/',
    abbr: 'MCIQ',
  },
  {
    name: 'Musée canadien pour les droits de la personne',
    url: 'https://droitsdelapersonne.ca/',
    abbr: 'MCDP',
  },
  {
    name: 'Musée de la Banque du Canada',
    url: 'https://www.museedelabanqueducanada.ca/',
    abbr: null,
  },
  {
    name: "Musée de l'agriculture et de l'alimentation du Canada",
    url: 'https://ingeniumcanada.org/fr/agriculture',
    abbr: null,
  },
  {
    name: "Musée de l'aviation et de l'espace du Canada",
    url: 'https://ingeniumcanada.org/fr/aviation',
    abbr: null,
  },
  {
    name: 'Musée des beaux-arts du Canada',
    url: 'https://www.beaux-arts.ca/',
    abbr: 'MBAC',
  },
  {
    name: 'Musée des sciences et de la technologie du Canada',
    url: 'https://ingeniumcanada.org/fr/scitech',
    abbr: null,
  },
  {
    name: 'Musées numériques Canada',
    url: 'https://www.museesnumeriques.ca/',
    abbr: 'MNC',
  },
  {
    name: "Office de commercialisation du poisson d'eau douce",
    url: 'https://www.freshwaterfish.com/home-french/',
    abbr: 'OCPED',
  },
  {
    name: 'Office de la propriété intellectuelle du Canada',
    url: 'https://ised-isde.canada.ca/site/office-propriete-intellectuelle-canada/fr',
    abbr: 'OPIC',
  },
  {
    name: 'Office de surveillance des activités en matière de sécurité nationale et de renseignement',
    url: 'https://nsira-ossnr.gc.ca/fr/accueil/',
    abbr: 'OSSNR',
  },
  {
    name: 'Office des technologies industrielles',
    url: 'https://ised-isde.canada.ca/site/office-technologies-industrielles/fr',
    abbr: 'OTI',
  },
  {
    name: 'Office des transports du Canada',
    url: 'https://www.canada.ca/fr/office-transports.html',
    abbr: 'OTC',
  },
  {
    name: 'Normes d’accessibilité Canada',
    url: 'https://accessibilite.canada.ca/',
    abbr: 'NAC',
  },
  {
    name: "Office d'investissement du régime de pensions du Canada",
    url: 'https://www.investissementsrpc.com/fr/',
    abbr: 'OIRPC',
  },
  {
    name: "Régie de l'énergie du Canada",
    url: 'https://www.cer-rec.gc.ca/fr/index.html',
    abbr: 'REC',
  },
  {
    name: 'Office national du film',
    url: 'https://www.canada.ca/fr/office-national-film.html',
    abbr: 'ONF',
  },
  {
    name: "Bureau de l'ombudsman de la Défense nationale et des Forces armées canadiennes",
    url: 'https://www.canada.ca/fr/ombudsman-defense-nationale-forces.html',
    abbr: null,
  },
  {
    name: 'Ombudsman des vétérans',
    url: 'https://www.ombudsman-veterans.gc.ca/fr',
    abbr: null,
  },
  {
    name: 'Parcs Canada',
    url: 'https://parcs.canada.ca/index',
    abbr: 'PC',
  },
  {
    name: 'Parlement du Canada',
    url: 'https://www.parl.ca/?Language=F',
    abbr: null,
  },
  {
    name: 'Patrimoine canadien',
    url: 'https://www.canada.ca/fr/patrimoine-canadien.html',
    abbr: 'PCH',
  },
  {
    name: 'Pêches et Océans Canada',
    url: 'https://www.dfo-mpo.gc.ca/index-fra.htm',
    abbr: 'MPO',
  },
  {
    name: 'Pétrole et gaz des Indiens du Canada',
    url: 'https://www.pgic-iogc.gc.ca/fra/1100110010002/1100110010005',
    abbr: null,
  },
  {
    name: 'Programme de passeport',
    url: 'https://www.canada.ca/fr/immigration-refugies-citoyennete/services/passeports-canadiens.html',
    abbr: 'PASSPORT',
  },
  {
    name: 'Pont Blue Water Canada',
    url: 'https://pontbluewater.ca/',
    abbr: 'PBW',
  },
  {
    name: 'Ponts Jacques-Cartier et Champlain',
    url: 'https://jacquescartierchamplain.ca/fr',
    abbr: 'PJCCI',
  },
  {
    name: 'Postes Canada',
    url: 'https://www.canadapost-postescanada.ca/scp/fr/accueil.page#',
    abbr: 'SCP',
  },
  {
    name: 'Premier ministre du Canada',
    url: 'https://pm.gc.ca/fra',
    abbr: null,
  },
  {
    name: 'Programme du travail',
    url: 'https://www.canada.ca/fr/emploi-developpement-social/ministere/portefeuille/travail.html',
    abbr: null,
  },
  {
    name: 'Recherche et développement pour la Défense Canada',
    url: 'https://www.canada.ca/fr/recherche-developpement-defense.html',
    abbr: 'RDDC',
  },
  {
    name: 'Relations Couronne-Autochtones et Affaires du Nord Canada',
    url: 'https://www.canada.ca/fr/relations-couronne-autochtones-affaires-nord.html',
    abbr: 'RCAANC',
  },
  {
    name: 'Régime de pensions du Canada',
    url: 'https://www.canada.ca/fr/services/prestations/pensionspubliques.html',
    abbr: 'RPC',
  },
  {
    name: "Réseau canadien d'information sur le patrimoine",
    url: 'https://www.canada.ca/fr/reseau-information-patrimoine.html',
    abbr: 'RCIP',
  },
  {
    name: 'Ressources naturelles Canada',
    url: 'https://ressources-naturelles.canada.ca/accueil',
    abbr: 'RNCan',
  },
  {
    name: "Révision de la protection de l'environnement Canada",
    url: 'https://www.eptc-tpec.gc.ca/fr/index.html',
    abbr: 'RPEC',
  },
  {
    name: 'Santé Canada',
    url: 'https://www.canada.ca/fr/sante-canada.html',
    abbr: 'SC',
  },
  {
    name: 'Savoir polaire Canada',
    url: 'https://www.canada.ca/fr/savoir-polaire.html',
    abbr: 'POLAIRE',
  },
  {
    name: 'Secrétariat des conférences intergouvernementales canadiennes',
    url: 'https://www.scics.ca/fr/',
    abbr: 'SCIC',
  },
  {
    name: 'Secrétariat du Comité des parlementaires sur la sécurité nationale et le renseignement',
    url: 'https://www.canada.ca/fr/secretariat-comite-parlementaires-securite-nationale-renseignement.html',
    abbr: 'CPSNR',
  },
  {
    name: 'Secrétariat du Conseil du Trésor du Canada',
    url: 'https://www.canada.ca/fr/secretariat-conseil-tresor.html',
    abbr: 'SCT',
  },
  {
    name: 'Sécurité publique Canada',
    url: 'https://www.securitepublique.gc.ca/index-fr.aspx',
    abbr: 'SP',
  },
  {
    name: "Service canadien d'appui aux tribunaux administratifs",
    url: 'https://www.canada.ca/fr/service-canadien-appui-tribunaux-administratifs.html',
    abbr: 'SCDATA',
  },
  {
    name: 'Service administratif des tribunaux judiciaires',
    url: 'https://www.cas-satj.gc.ca/fr/accueil.shtml',
    abbr: 'SATJ',
  },
  {
    name: 'Services aux Autochtones Canada',
    url: 'https://www.canada.ca/fr/services-autochtones-canada.html',
    abbr: 'SAC',
  },
  {
<<<<<<< HEAD
    name: 'Service Canada',
    url: 'https://www.canada.ca/fr/emploi-developpement-social/ministere/portefeuille/service-canada.html',
    abbr: 'ServCan',
  },
  {
    name: 'Service canadien du renseignement de sécurité',
    url: 'https://www.canada.ca/fr/service-renseignement-securite.html',
    abbr: 'SCRS',
=======
    "name": "Service canadien du renseignement de sécurité",
    "url": "https://www.canada.ca/fr/service-renseignement-securite.html",
    "abbr": "SCRS"
>>>>>>> f63afcf7
  },
  {
    name: 'Service correctionnel Canada',
    url: 'https://www.canada.ca/fr/service-correctionnel.html',
    abbr: 'SCC',
  },
  {
    name: 'Service des délégués commerciaux du Canada',
    url: 'https://deleguescommerciaux.gc.ca/index.aspx?lang=fra',
    abbr: 'SDC',
  },
  {
    name: 'Service des poursuites pénales du Canada',
    url: 'https://www.ppsc-sppc.gc.ca/fra/index.html',
    abbr: 'SPPC',
  },
  {
<<<<<<< HEAD
    name: 'Services partagés Canada',
    url: 'https://www.canada.ca/fr/services-partages.html',
    abbr: 'SPC',
=======
    "name": "Service numérique canadien",
    "url": "https://numerique.canada.ca/a-propos/",
    "abbr": "SNC"
  },
  {
    "name": "Services partagés Canada",
    "url": "https://www.canada.ca/fr/services-partages.html",
    "abbr": "SPC"
>>>>>>> f63afcf7
  },
  {
    name: 'Services publics et Approvisionnement Canada',
    url: 'https://www.canada.ca/fr/services-publics-approvisionnement.html',
    abbr: 'SPAC',
  },
  {
    name: "Société canadienne d'hypothèques et de logement",
    url: 'https://www.cmhc-schl.gc.ca/fr',
    abbr: 'SCHL',
  },
  {
    name: "Société d'assurance-dépôts du Canada",
    url: 'https://www.sadc.ca/',
    abbr: 'SADC',
  },
  {
    name: 'Société des ponts fédéraux',
    url: 'https://www.pontsfederaux.ca/',
    abbr: 'SPFL',
  },
  {
    name: 'Société immobilière du Canada Limitée',
    url: 'https://www.clc-sic.ca/francais',
    abbr: 'SIC',
  },
  {
    name: 'Statistique Canada',
    url: 'https://www.statcan.gc.ca/fra/debut',
    abbr: 'StatCan',
  },
  {
    name: 'Téléfilm Canada',
    url: 'https://www.telefilm.ca/fr/?q=fr',
    abbr: null,
  },
  {
    name: 'Transports Canada',
    url: 'https://tc.canada.ca/fr',
    abbr: 'TC',
  },
  {
    name: 'Tribunal canadien du commerce extérieur',
    url: 'https://www.citt-tcce.gc.ca/fr',
    abbr: 'TCCE',
  },
  {
    name: "Tribunal d'appel des transports du Canada",
    url: 'https://www.tatc.gc.ca/fr/accueil.html',
    abbr: 'TATC',
  },
  {
    name: 'Tribunal de la concurrence',
    url: 'https://www.ct-tc.gc.ca/fr/accueil.html',
    abbr: null,
  },
  {
    name: 'Tribunal de la protection des fonctionnaires divulgateurs Canada',
    url: 'https://www.psdpt-tpfd.gc.ca/home-fr.html',
    abbr: 'TPFDC',
  },
  {
    name: 'Tribunal de la protection de l’environnement du Canada',
    url: 'https://www.eptc-tpec.gc.ca/fr/index.html',
    abbr: 'TPEC',
  },
  {
    name: 'Tribunal de la sécurité sociale du Canada',
    url: 'https://sst-tss.gc.ca/fr',
    abbr: 'TSS',
  },
  {
    name: 'Tribunal de santé et sécurité au travail Canada',
    url: 'https://www.canada.ca/fr/tribunal-de-sante-et-securite-au-travail-canada.html',
    abbr: 'TSSTC',
  },
  {
    name: 'Tribunal des anciens combattants (révision et appel)',
    url: 'https://vrab-tacra.gc.ca/fr',
    abbr: 'TACRA',
  },
  {
    name: 'Tribunal canadien des droits de la personne',
    url: 'https://www.chrt-tcdp.gc.ca/fr',
    abbr: 'TCDP',
  },
  {
    name: 'VIA Rail Canada',
    url: 'https://www.viarail.ca/fr',
    abbr: 'VIA Rail',
  },
  {
    name: 'Agence de l’eau du Canada',
    url: 'https://www.canada.ca/fr/agence-eau-canada.html',
    abbr: 'AEC',
  },
];<|MERGE_RESOLUTION|>--- conflicted
+++ resolved
@@ -54,15 +54,9 @@
     abbr: 'ACIA',
   },
   {
-<<<<<<< HEAD
-    name: 'Agence canadienne de développement économique du Nord',
-    url: 'http://www.cannor.gc.ca/fra/1351104567432/1351104589057',
-    abbr: 'CanNor',
-=======
     "name": "Agence canadienne de développement économique du Nord",
     "url": "https://www.cannor.gc.ca/fra/1351104567432/1351104589057",
     "abbr": "CanNor"
->>>>>>> f63afcf7
   },
   {
     name: 'Agence canadienne du pari mutuel',
@@ -215,15 +209,9 @@
     abbr: 'Radio-Canada',
   },
   {
-<<<<<<< HEAD
-    name: "Centre canadien d'hygiène et de sécurité au travail",
-    url: 'http://www.cchst.ca/',
-    abbr: 'CCHST',
-=======
     "name": "Centre canadien d'hygiène et de sécurité au travail",
     "url": "https://www.cchst.ca/",
     "abbr": "CCHST"
->>>>>>> f63afcf7
   },
   {
     name: "Centre d'analyse des opérations et déclarations financières du Canada",
@@ -261,16 +249,6 @@
     abbr: 'CAFC',
   },
   {
-<<<<<<< HEAD
-    name: 'Centre national des arts',
-    url: 'http://nac-cna.ca/fr/',
-    abbr: 'CNA',
-  },
-  {
-    name: 'Chaires de recherche du Canada',
-    url: 'http://www.chairs-chaires.gc.ca/home-accueil-fra.aspx',
-    abbr: null,
-=======
     "name": "Centre national des arts",
     "url": "https://nac-cna.ca/fr/",
     "abbr": "CNA"
@@ -279,7 +257,6 @@
     "name": "Chaires de recherche du Canada",
     "url": "https://www.chairs-chaires.gc.ca/home-accueil-fra.aspx",
     "abbr": null
->>>>>>> f63afcf7
   },
   {
     name: 'Collège canadien de police',
@@ -307,15 +284,9 @@
     abbr: 'COMFOSCAN',
   },
   {
-<<<<<<< HEAD
-    name: 'Commissariat à la magistrature fédérale Canada',
-    url: 'http://www.fja.gc.ca/home-accueil/index-fra.html',
-    abbr: 'CMF',
-=======
     "name": "Commissariat à la magistrature fédérale Canada",
     "url": "https://www.fja.gc.ca/home-accueil/index-fra.html",
     "abbr": "CMF"
->>>>>>> f63afcf7
   },
   {
     name: 'Commissariat à la protection de la vie privée du Canada',
@@ -388,15 +359,9 @@
     abbr: 'CCETP',
   },
   {
-<<<<<<< HEAD
-    name: 'Commission de la capitale nationale',
-    url: 'http://www.ccn-ncc.gc.ca/',
-    abbr: 'CCN',
-=======
     "name": "Commission de la capitale nationale",
     "url": "https://www.ccn-ncc.gc.ca/",
     "abbr": "CCN"
->>>>>>> f63afcf7
   },
   {
     name: "Commission d'examen de la rémunération des juges",
@@ -984,20 +949,9 @@
     abbr: 'SAC',
   },
   {
-<<<<<<< HEAD
-    name: 'Service Canada',
-    url: 'https://www.canada.ca/fr/emploi-developpement-social/ministere/portefeuille/service-canada.html',
-    abbr: 'ServCan',
-  },
-  {
-    name: 'Service canadien du renseignement de sécurité',
-    url: 'https://www.canada.ca/fr/service-renseignement-securite.html',
-    abbr: 'SCRS',
-=======
     "name": "Service canadien du renseignement de sécurité",
     "url": "https://www.canada.ca/fr/service-renseignement-securite.html",
     "abbr": "SCRS"
->>>>>>> f63afcf7
   },
   {
     name: 'Service correctionnel Canada',
@@ -1015,11 +969,6 @@
     abbr: 'SPPC',
   },
   {
-<<<<<<< HEAD
-    name: 'Services partagés Canada',
-    url: 'https://www.canada.ca/fr/services-partages.html',
-    abbr: 'SPC',
-=======
     "name": "Service numérique canadien",
     "url": "https://numerique.canada.ca/a-propos/",
     "abbr": "SNC"
@@ -1028,7 +977,6 @@
     "name": "Services partagés Canada",
     "url": "https://www.canada.ca/fr/services-partages.html",
     "abbr": "SPC"
->>>>>>> f63afcf7
   },
   {
     name: 'Services publics et Approvisionnement Canada',
