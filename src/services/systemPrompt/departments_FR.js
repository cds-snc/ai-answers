--- conflicted
+++ resolved
@@ -54,15 +54,9 @@
     abbr: 'ACIA',
   },
   {
-<<<<<<< HEAD
     name: 'Agence canadienne de développement économique du Nord',
-    url: 'http://www.cannor.gc.ca/fra/1351104567432/1351104589057',
+    url: 'https://www.cannor.gc.ca/fra/1351104567432/1351104589057',
     abbr: 'CanNor',
-=======
-    "name": "Agence canadienne de développement économique du Nord",
-    "url": "https://www.cannor.gc.ca/fra/1351104567432/1351104589057",
-    "abbr": "CanNor"
->>>>>>> aeb4945e
   },
   {
     name: 'Agence canadienne du pari mutuel',
@@ -215,15 +209,9 @@
     abbr: 'Radio-Canada',
   },
   {
-<<<<<<< HEAD
     name: "Centre canadien d'hygiène et de sécurité au travail",
-    url: 'http://www.cchst.ca/',
+    url: 'https://www.cchst.ca/',
     abbr: 'CCHST',
-=======
-    "name": "Centre canadien d'hygiène et de sécurité au travail",
-    "url": "https://www.cchst.ca/",
-    "abbr": "CCHST"
->>>>>>> aeb4945e
   },
   {
     name: "Centre d'analyse des opérations et déclarations financières du Canada",
@@ -261,25 +249,14 @@
     abbr: 'CAFC',
   },
   {
-<<<<<<< HEAD
     name: 'Centre national des arts',
-    url: 'http://nac-cna.ca/fr/',
+    url: 'https://nac-cna.ca/fr/',
     abbr: 'CNA',
   },
   {
     name: 'Chaires de recherche du Canada',
-    url: 'http://www.chairs-chaires.gc.ca/home-accueil-fra.aspx',
-    abbr: null,
-=======
-    "name": "Centre national des arts",
-    "url": "https://nac-cna.ca/fr/",
-    "abbr": "CNA"
-  },
-  {
-    "name": "Chaires de recherche du Canada",
-    "url": "https://www.chairs-chaires.gc.ca/home-accueil-fra.aspx",
-    "abbr": null
->>>>>>> aeb4945e
+    url: 'https://www.chairs-chaires.gc.ca/home-accueil-fra.aspx',
+    abbr: null,
   },
   {
     name: 'Collège canadien de police',
@@ -307,15 +284,9 @@
     abbr: 'COMFOSCAN',
   },
   {
-<<<<<<< HEAD
     name: 'Commissariat à la magistrature fédérale Canada',
-    url: 'http://www.fja.gc.ca/home-accueil/index-fra.html',
+    url: 'https://www.fja.gc.ca/home-accueil/index-fra.html',
     abbr: 'CMF',
-=======
-    "name": "Commissariat à la magistrature fédérale Canada",
-    "url": "https://www.fja.gc.ca/home-accueil/index-fra.html",
-    "abbr": "CMF"
->>>>>>> aeb4945e
   },
   {
     name: 'Commissariat à la protection de la vie privée du Canada',
@@ -388,15 +359,9 @@
     abbr: 'CCETP',
   },
   {
-<<<<<<< HEAD
     name: 'Commission de la capitale nationale',
-    url: 'http://www.ccn-ncc.gc.ca/',
+    url: 'https://www.ccn-ncc.gc.ca/',
     abbr: 'CCN',
-=======
-    "name": "Commission de la capitale nationale",
-    "url": "https://www.ccn-ncc.gc.ca/",
-    "abbr": "CCN"
->>>>>>> aeb4945e
   },
   {
     name: "Commission d'examen de la rémunération des juges",
@@ -984,20 +949,9 @@
     abbr: 'SAC',
   },
   {
-<<<<<<< HEAD
-    name: 'Service Canada',
-    url: 'https://www.canada.ca/fr/emploi-developpement-social/ministere/portefeuille/service-canada.html',
-    abbr: 'ServCan',
-  },
-  {
     name: 'Service canadien du renseignement de sécurité',
     url: 'https://www.canada.ca/fr/service-renseignement-securite.html',
     abbr: 'SCRS',
-=======
-    "name": "Service canadien du renseignement de sécurité",
-    "url": "https://www.canada.ca/fr/service-renseignement-securite.html",
-    "abbr": "SCRS"
->>>>>>> aeb4945e
   },
   {
     name: 'Service correctionnel Canada',
@@ -1015,20 +969,14 @@
     abbr: 'SPPC',
   },
   {
-<<<<<<< HEAD
+    name: 'Service numérique canadien',
+    url: 'https://numerique.canada.ca/a-propos/',
+    abbr: 'SNC',
+  },
+  {
     name: 'Services partagés Canada',
     url: 'https://www.canada.ca/fr/services-partages.html',
     abbr: 'SPC',
-=======
-    "name": "Service numérique canadien",
-    "url": "https://numerique.canada.ca/a-propos/",
-    "abbr": "SNC"
-  },
-  {
-    "name": "Services partagés Canada",
-    "url": "https://www.canada.ca/fr/services-partages.html",
-    "abbr": "SPC"
->>>>>>> aeb4945e
   },
   {
     name: 'Services publics et Approvisionnement Canada',
