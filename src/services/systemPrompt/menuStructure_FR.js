--- conflicted
+++ resolved
@@ -231,7 +231,6 @@
   Santé: {
     url: 'https://www.canada.ca/fr/services/sante.html',
     topics: {
-<<<<<<< HEAD
       'Aliments et nutrition': 'https://www.canada.ca/fr/services/sante/aliments-et-nutrition.html',
       'Maladies et affections': 'https://www.canada.ca/fr/sante-publique/services/maladies.html',
       'Vaccins et immunisation':
@@ -247,38 +246,25 @@
         'https://www.canada.ca/fr/services/sante/systeme-et-services-sante.html',
       'Science, recherche et données':
         'https://www.canada.ca/fr/services/sante/science-recherche-et-donnees.html',
+      'Aide médicale à mourir ':
+        'https://www.canada.ca/fr/sante-canada/services/services-avantages-lies-sante/aide-medicale-mourir.html',
     },
     mostRequested: {
       'Guide alimentaire Canada': 'https://guide-alimentaire.canada.ca/fr/',
-      'Rappels et avis de sécurité': 'https://recalls-rappels.canada.ca/fr',
+      'Rappels et avis de sécurité pour les aliments, les allergènes non déclarés, les produits de santé et les produits de consommation':
+        'https://recalls-rappels.canada.ca/fr',
       "Soutien en santé mentale : Demander de l'aide":
         'https://www.canada.ca/fr/sante-publique/services/services-sante-mentale/sante-mentale-obtenir-aide.html',
       Rougeole: 'https://www.canada.ca/fr/sante-publique/services/maladies/rougeole.html',
-    },
-=======
-      "Aliments et nutrition": "https://www.canada.ca/fr/services/sante/aliments-et-nutrition.html",
-      "Maladies et affections": "https://www.canada.ca/fr/sante-publique/services/maladies.html",
-      "Vaccins et immunisation": "https://www.canada.ca/fr/sante-publique/sujets/immunisation-et-vaccins.html",
-      "Médicaments et produits de santé": "https://www.canada.ca/fr/services/sante/medicaments-et-produits-sante.html",
-      "Sécurité des produits": "https://www.canada.ca/fr/services/sante/securite-produits.html",
-      "Sécurité et risque pour la santé": "https://www.canada.ca/fr/services/sante/securite-et-risque-pour-sante.html",
-      "Vie saine": "https://www.canada.ca/fr/services/sante/vie-saine.html",
-      "Santé des Autochtones": "https://www.canada.ca/fr/services/sante/sante-autochtones.html",
-      "Système et services de santé": "https://www.canada.ca/fr/services/sante/systeme-et-services-sante.html",
-      "Science, recherche et données": "https://www.canada.ca/fr/services/sante/science-recherche-et-donnees.html",
-      "Aide médicale à mourir ": "https://www.canada.ca/fr/sante-canada/services/services-avantages-lies-sante/aide-medicale-mourir.html"
-    },
-    mostRequested: {
-      "Guide alimentaire Canada": "https://guide-alimentaire.canada.ca/fr/",
-      "Rappels et avis de sécurité pour les aliments, les allergènes non déclarés, les produits de santé et les produits de consommation": "https://recalls-rappels.canada.ca/fr",
-      "Soutien en santé mentale : Demander de l'aide": "https://www.canada.ca/fr/sante-publique/services/services-sante-mentale/sante-mentale-obtenir-aide.html",
-      "Rougeole": "https://www.canada.ca/fr/sante-publique/services/maladies/rougeole.html",
-      "Virus respiratoire syncytial (VRS)": "https://www.canada.ca/fr/sante-publique/services/maladies/virus-respiratoire-syncytial-vrs.html",
-      "Maladie du coronavirus (COVID-19)": "https://www.canada.ca/fr/sante-publique/services/maladies/maladie-coronavirus-covid-19.html",
-      "Régime canadien de soins dentaires": "https://www.canada.ca/fr/services/prestations/dentaire/regime-soins-dentaires.html",
-      "Maladies respiratoires infectieuses : Réduire la propagation grâce à des mesures de protection individuelle": "https://www.canada.ca/fr/sante-publique/services/maladies/maladies-respiratoires-infectieuses-reduire-propagation-protection-individuelle.html"
-    }
->>>>>>> ecaca254
+      'Virus respiratoire syncytial (VRS)':
+        'https://www.canada.ca/fr/sante-publique/services/maladies/virus-respiratoire-syncytial-vrs.html',
+      'Maladie du coronavirus (COVID-19)':
+        'https://www.canada.ca/fr/sante-publique/services/maladies/maladie-coronavirus-covid-19.html',
+      'Régime canadien de soins dentaires':
+        'https://www.canada.ca/fr/services/prestations/dentaire/regime-soins-dentaires.html',
+      'Maladies respiratoires infectieuses : Réduire la propagation grâce à des mesures de protection individuelle':
+        'https://www.canada.ca/fr/sante-publique/services/maladies/maladies-respiratoires-infectieuses-reduire-propagation-protection-individuelle.html',
+    },
   },
   Impôts: {
     url: 'https://www.canada.ca/fr/services/impots.html',
@@ -399,29 +385,20 @@
         'https://www.canada.ca/fr/services/culture/commerce-investissement-culturels.html',
     },
     mostRequested: {
-<<<<<<< HEAD
       'Visitez le Mémorial virtuel de guerre du Canada':
         'https://www.veterans.gc.ca/fra/remembrance/memorials/canadian-virtual-war-memorial',
       'Hymnes et symboles du Canada':
         'https://www.canada.ca/fr/services/culture/identite-canadienne-societe/hymnes-symboles.html',
       'Trouvez une décision du CRTC': 'https://crtc.gc.ca/fra/8045/d2018.htm',
-      'Faites des recherches sur votre histoire familiale':
+      'Faites des recherches sur votre histoire familiale (genealogie)':
         'https://bibliotheque-archives.canada.ca/fra/collection/aide-recherche/genealogie-histoire-famille/Pages/genealogie-histoire-famille.aspx',
       'Cherchez des documents de recensement':
         'https://bibliotheque-archives.canada.ca/fra/collection/aide-recherche/genealogie-histoire-famille/recensements/Pages/recensements.aspx',
+      'Recherchez des documents dans les collections de la Bibliothèque et des Archives du Canada':
+        'https://library-archives.canada.ca/fra/collection/Pages/collection.aspx',
       'Lieux et attraits dans la capitale du Canada':
         'https://www.canada.ca/fr/services/culture/attraits-culturels/attraits-capitale-canada.html',
     },
-=======
-      "Visitez le Mémorial virtuel de guerre du Canada": "https://www.veterans.gc.ca/fra/remembrance/memorials/canadian-virtual-war-memorial",
-      "Hymnes et symboles du Canada": "https://www.canada.ca/fr/services/culture/identite-canadienne-societe/hymnes-symboles.html",
-      "Trouvez une décision du CRTC": "https://crtc.gc.ca/fra/8045/d2018.htm",
-      "Faites des recherches sur votre histoire familiale (genealogie)": "https://bibliotheque-archives.canada.ca/fra/collection/aide-recherche/genealogie-histoire-famille/Pages/genealogie-histoire-famille.aspx",
-      "Cherchez des documents de recensement": "https://bibliotheque-archives.canada.ca/fra/collection/aide-recherche/genealogie-histoire-famille/recensements/Pages/recensements.aspx",
-      "Recherchez des documents dans les collections de la Bibliothèque et des Archives du Canada": "https://library-archives.canada.ca/fra/collection/Pages/collection.aspx",
-      "Lieux et attraits dans la capitale du Canada": "https://www.canada.ca/fr/services/culture/attraits-culturels/attraits-capitale-canada.html",
-    }
->>>>>>> ecaca254
   },
   'Services de police, justice et urgences': {
     url: 'https://www.canada.ca/fr/services/police.html',
@@ -459,7 +436,6 @@
       Infrastructure: 'https://tc.canada.ca/fr/services/infrastructures.html',
     },
     mostRequested: {
-<<<<<<< HEAD
       'Véhicules zéro émission':
         'https://www.canada.ca/fr/services/transport/vehicules-zero-emission.html',
       'Sécurité des drones': 'https://tc.canada.ca/fr/aviation/securite-drones',
@@ -473,20 +449,13 @@
         'https://tc.canada.ca/fr/marchandises-dangereuses/table-matieres',
       "Règlement de l'aviation canadien":
         'https://tc.canada.ca/fr/services-generaux/lois-reglements/liste-reglements/reglement-aviation-canadien-dors-96-433',
-    },
-=======
-      "Véhicules zéro émission": "https://www.canada.ca/fr/services/transport/vehicules-zero-emission.html",
-      "Sécurité des drones": "https://tc.canada.ca/fr/aviation/securite-drones",
-      "Articles interdits à bord d'un avion": "https://tc.canada.ca/fr/aviation/surete-aerienne/ce-que-vous-ne-pouvez-pas-apporter-dans-avion",
-      "Immatriculer votre bâtiment": "https://tc.canada.ca/fr/transport-maritime/permis-immatriculation-batiments",
-      "Sécurité des sièges d'auto pour enfants": "https://tc.canada.ca/fr/transport-routier/securite-sieges-auto-enfants",
-      "Transporter des marchandises dangereuses - Règlements": "https://tc.canada.ca/fr/marchandises-dangereuses/table-matieres",
-      "Règlement de l'aviation canadien": "https://tc.canada.ca/fr/services-generaux/lois-reglements/liste-reglements/reglement-aviation-canadien-dors-96-433",
-      "Rappels des véhicules, des pneus et des sièges d’auto pour enfant":"https://tc.canada.ca/fr/transport-routier/defauts-rappels-vehicules-pneus-sieges-auto-enfant/consulter-rappels-vehicules-pneus-sieges-auto-enfant",
-      "Demander ou gérer un permis d’embarcation de plaisance":"https://tc.canada.ca/fr/transport-maritime/permis-immatriculation-batiments/permis-embarcation-plaisance/demander-gerer-permis-embarcation-plaisance/demander-gerer-permis-embarcation-plaisance",
-      "Delivrance des licences de pilotes et personnel de l'aviation":"https://tc.canada.ca/fr/aviation/delivrance-licences-pilotes-personnel"
-    }
->>>>>>> ecaca254
+      'Rappels des véhicules, des pneus et des sièges d’auto pour enfant':
+        'https://tc.canada.ca/fr/transport-routier/defauts-rappels-vehicules-pneus-sieges-auto-enfant/consulter-rappels-vehicules-pneus-sieges-auto-enfant',
+      'Demander ou gérer un permis d’embarcation de plaisance':
+        'https://tc.canada.ca/fr/transport-maritime/permis-immatriculation-batiments/permis-embarcation-plaisance/demander-gerer-permis-embarcation-plaisance/demander-gerer-permis-embarcation-plaisance',
+      "Delivrance des licences de pilotes et personnel de l'aviation":
+        'https://tc.canada.ca/fr/aviation/delivrance-licences-pilotes-personnel',
+    },
   },
   'Canada et le monde': {
     url: 'https://www.international.gc.ca/world-monde/index.aspx?lang=fra',
@@ -684,18 +653,13 @@
       'Gestion des urgences': 'https://www.sac-isc.gc.ca/fra/1309369889599',
     },
     mostRequested: {
-<<<<<<< HEAD
+      "Renouvelez votre carte de statut sécurisé - comment, quand, vérifier l'éligibilité":
+        'https://www.sac-isc.gc.ca/fra/1695840367366/1695840394948',
       'Obtenez, renouvelez ou remplacez une carte de statut':
         'https://www.sac-isc.gc.ca/fra/1100100032380/1572461388012',
       'Traverser la frontière canado-américaine avec une carte de statut':
         'https://www.sac-isc.gc.ca/fra/1100100032399/1572459562067',
     },
-=======
-      "Renouvelez votre carte de statut sécurisé - comment, quand, vérifier l'éligibilité": "https://www.sac-isc.gc.ca/fra/1695840367366/1695840394948",
-      "Obtenez, renouvelez ou remplacez une carte de statut": "https://www.sac-isc.gc.ca/fra/1100100032380/1572461388012",
-      "Traverser la frontière canado-américaine avec une carte de statut": "https://www.sac-isc.gc.ca/fra/1100100032399/1572459562067"
-    }
->>>>>>> ecaca254
   },
   'Vétérans et militaires': {
     url: 'https://www.canada.ca/fr/services/veterans-militaire.html',
