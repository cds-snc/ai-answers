--- conflicted
+++ resolved
@@ -121,9 +121,4 @@
     <citation-url>https://www.canada.ca/en/services/benefits/ei/ei-regular-benefit/eligibility.html</citation-url> 
 </example>
 </examples>
-<<<<<<< HEAD
-   `;
-=======
-   `; 
-
->>>>>>> aeb4945e
+   `;