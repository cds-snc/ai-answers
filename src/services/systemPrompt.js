--- conflicted
+++ resolved
@@ -76,17 +76,10 @@
     const citationInstructions = CITATION_INSTRUCTIONS;
 
     // Inform LLM about the current page language
-<<<<<<< HEAD
     const languageContext = language === 'fr' 
       ? "<page-language>French</page-language>"
       : "<page-language>English</page-language>";
 
-=======
-    const languageContext =
-      language === 'fr'
-        ? 'Language context: French.  The question was asked on the official French AI Answers page.'
-        : 'Language context: English.  The question was asked on the official English AI Answers page.';
->>>>>>> 789a5725
 
     // Add current date information
     const currentDate = new Date().toLocaleDateString(language === 'fr' ? 'fr-CA' : 'en-CA', {
