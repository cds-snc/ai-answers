--- conflicted
+++ resolved
@@ -24,14 +24,7 @@
 
     setLoading(true);
     try {
-<<<<<<< HEAD
-      const API_URL = process.env.NODE_ENV === 'production' 
-  ? '/api/chat-logs?days='  // Vercel serverless function
-  : `http://localhost:3001/api/db-chat-logs?days=`;
-      const response = await fetch(API_URL + timeRange);
-=======
       const response = await fetch(getApiUrl("db-chat-logs?days=") + timeRange);
->>>>>>> 952a03af
       const data = await response.json();
       console.log('API Response:', data);
 
