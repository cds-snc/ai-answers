import React, { useState } from 'react';
import { GcdsButton, GcdsContainer, GcdsText } from '@cdssnc/gcds-components-react';
import '../../styles/App.css';
import DataStoreService from '../../services/DataStoreService.js';
import DataTable from 'datatables.net-react';
import DT from 'datatables.net-dt';
import ExportService from '../../services/ExportService.js';
import { useTranslations } from '../../hooks/useTranslations.js';
import { BarChart, Bar, XAxis, YAxis, Tooltip, Legend, ResponsiveContainer, PieChart, Pie, Cell } from 'recharts';
import EndUserFeedbackSection from '../metrics/EndUserFeedbackSection.js';

DataTable.use(DT);

const MetricsDashboard = ({ lang = 'en' }) => {
  const { t } = useTranslations(lang);
  const [timeRange, setTimeRange] = useState('7');
  const [metrics, setMetrics] = useState([]);
  const [loading, setLoading] = useState(false);

  const fetchMetrics = async () => {
    setLoading(true);
    try {
      const data = await DataStoreService.getChatLogs({ days: timeRange });
      if (data.success) {
        // Process the logs to calculate metrics
        const processedMetrics = processMetrics(data.logs || []);
        setMetrics(processedMetrics);
      } else {
        console.error('API returned error:', data.error);
        alert(data.error || 'Failed to fetch metrics');
      }
    } catch (error) {
      console.error('Error fetching metrics:', error);
      alert(`Failed to fetch metrics: ${error.message}`);
    }
    setLoading(false);
  };

  const processMetrics = (logs) => {
    // Use a local Set to track unique chatIds
    const uniqueChatIds = new Set();
    // Track unique chatIds by language
    const uniqueChatIdsEn = new Set();
    const uniqueChatIdsFr = new Set();
    // Initialize metrics object
    const metrics = {
      totalSessions: logs.length,
      totalQuestions: 0,
      totalQuestionsEn: 0,
      totalQuestionsFr: 0,
      totalConversations: 0,
      totalConversationsEn: 0,
      totalConversationsFr: 0,
      totalOutputTokens: 0,
      totalOutputTokensEn: 0,
      totalOutputTokensFr: 0,
      sessionsByQuestionCount: {
        singleQuestion: { total: 0, en: 0, fr: 0 },
        twoQuestions: { total: 0, en: 0, fr: 0 },
        threeQuestions: { total: 0, en: 0, fr: 0 }
      },
      answerTypes: {
        normal: { total: 0, en: 0, fr: 0 },
        'clarifying-question': { total: 0, en: 0, fr: 0 },
        'pt-muni': { total: 0, en: 0, fr: 0 },
        'not-gc': { total: 0, en: 0, fr: 0 }
      },
      expertScored: {
        total: { total: 0, en: 0, fr: 0 },
        correct: { total: 0, en: 0, fr: 0 },
        needsImprovement: { total: 0, en: 0, fr: 0 },
        hasError: { total: 0, en: 0, fr: 0 },
        harmful: { total: 0, en: 0, fr: 0 }
      },
      userScored: {
        total: { total: 0, en: 0, fr: 0 },
        helpful: { total: 0, en: 0, fr: 0 },
        unhelpful: { total: 0, en: 0, fr: 0 }
      },
      aiScored: {
        total: { total: 0, en: 0, fr: 0 },
        correct: { total: 0, en: 0, fr: 0 },
        needsImprovement: { total: 0, en: 0, fr: 0 },
        hasError: { total: 0, en: 0, fr: 0 }
      },
      byDepartment: {},
      publicFeedbackReasons: {},
      publicFeedbackScores: {},
      publicFeedbackReasonsByLang: { en: {}, fr: {} }
    };

    // Process each chat document
    logs.forEach(chat => {
      // Track unique chatIds from the chat document
      if (chat.chatId) {
        uniqueChatIds.add(chat.chatId);
        if (chat.pageLanguage === 'en') uniqueChatIdsEn.add(chat.chatId);
        if (chat.pageLanguage === 'fr') uniqueChatIdsFr.add(chat.chatId);
      }

      // Count questions for this session
      const questionCount = chat.interactions?.length || 0;
      const pageLanguage = chat.pageLanguage || 'en';
      
      if (questionCount === 1) {
        metrics.sessionsByQuestionCount.singleQuestion.total++;
        if (pageLanguage === 'en') metrics.sessionsByQuestionCount.singleQuestion.en++;
        if (pageLanguage === 'fr') metrics.sessionsByQuestionCount.singleQuestion.fr++;
      } else if (questionCount === 2) {
        metrics.sessionsByQuestionCount.twoQuestions.total++;
        if (pageLanguage === 'en') metrics.sessionsByQuestionCount.twoQuestions.en++;
        if (pageLanguage === 'fr') metrics.sessionsByQuestionCount.twoQuestions.fr++;
      } else if (questionCount === 3) {
        metrics.sessionsByQuestionCount.threeQuestions.total++;
        if (pageLanguage === 'en') metrics.sessionsByQuestionCount.threeQuestions.en++;
        if (pageLanguage === 'fr') metrics.sessionsByQuestionCount.threeQuestions.fr++;
      }

      // Process each interaction in the chat
      chat.interactions?.forEach(interaction => {
        // Count total questions
        metrics.totalQuestions++;
        if (pageLanguage === 'en') metrics.totalQuestionsEn++;
        if (pageLanguage === 'fr') metrics.totalQuestionsFr++;
        
        // Count output tokens
        const tokens = Number(interaction.context?.outputTokens);
        if (!isNaN(tokens)) {
          metrics.totalOutputTokens += tokens;
          if (pageLanguage === 'en') metrics.totalOutputTokensEn += tokens;
          if (pageLanguage === 'fr') metrics.totalOutputTokensFr += tokens;
        }
        
        // Count answer types (per language)
        if (interaction.answer?.answerType) {
          const answerType = interaction.answer.answerType;
          if (Object.prototype.hasOwnProperty.call(metrics.answerTypes, answerType)) {
            metrics.answerTypes[answerType].total++;
            if (pageLanguage === 'en') metrics.answerTypes[answerType].en++;
            if (pageLanguage === 'fr') metrics.answerTypes[answerType].fr++;
          }
        }
        
        // Get department
        const department = interaction.context?.department || 'Unknown';
        
        // Initialize department metrics if not exists
        if (!metrics.byDepartment[department]) {
          metrics.byDepartment[department] = {
            total: 0,
            expertScored: {
              total: 0,
              correct: 0,
              needsImprovement: 0,
              hasError: 0
            },
            userScored: {
              total: 0,
              helpful: 0,
              unhelpful: 0
            }
          };
        }

        // Increment department total
        metrics.byDepartment[department].total++;

        // Process human- and user-scored metrics (per language)
        if (interaction.expertFeedback?.type) {
          const type = interaction.expertFeedback.type;
          if (type === 'expert' && interaction.expertFeedback?.totalScore !== undefined) {
            const score = interaction.expertFeedback.totalScore;
            metrics.expertScored.total.total++;
            if (pageLanguage === 'en') metrics.expertScored.total.en++;
            if (pageLanguage === 'fr') metrics.expertScored.total.fr++;
            metrics.byDepartment[department].expertScored.total++;
            
            // Check for harmful content in any sentence
            const isHarmful = ['sentence1Harmful', 'sentence2Harmful', 'sentence3Harmful', 'sentence4Harmful', 'sentence5Harmful']
              .some(field => interaction.expertFeedback[field] === true);
            
            if (isHarmful) {
              metrics.expertScored.harmful.total++;
              if (pageLanguage === 'en') metrics.expertScored.harmful.en++;
              if (pageLanguage === 'fr') metrics.expertScored.harmful.fr++;
            }
            
            if (score === 100) {
              metrics.expertScored.correct.total++;
              if (pageLanguage === 'en') metrics.expertScored.correct.en++;
              if (pageLanguage === 'fr') metrics.expertScored.correct.fr++;
              metrics.byDepartment[department].expertScored.correct++;
            } else if (score >= 82 && score <= 99) {
              metrics.expertScored.needsImprovement.total++;
              if (pageLanguage === 'en') metrics.expertScored.needsImprovement.en++;
              if (pageLanguage === 'fr') metrics.expertScored.needsImprovement.fr++;
              metrics.byDepartment[department].expertScored.needsImprovement++;
            } else {
              metrics.expertScored.hasError.total++;
              if (pageLanguage === 'en') metrics.expertScored.hasError.en++;
              if (pageLanguage === 'fr') metrics.expertScored.hasError.fr++;
              metrics.byDepartment[department].expertScored.hasError++;
            }
          } else if (type === 'public' && interaction.expertFeedback?.publicFeedbackScore !== undefined) {
            metrics.userScored.total.total++;
            if (pageLanguage === 'en') metrics.userScored.total.en++;
            if (pageLanguage === 'fr') metrics.userScored.total.fr++;
            metrics.byDepartment[department].userScored.total++;
            const publicScore = interaction.expertFeedback.publicFeedbackScore;
            if (publicScore <= 4) {
              metrics.userScored.helpful.total++;
              if (pageLanguage === 'en') metrics.userScored.helpful.en++;
              if (pageLanguage === 'fr') metrics.userScored.helpful.fr++;
              metrics.byDepartment[department].userScored.helpful++;
            } else {
              metrics.userScored.unhelpful.total++;
              if (pageLanguage === 'en') metrics.userScored.unhelpful.en++;
              if (pageLanguage === 'fr') metrics.userScored.unhelpful.fr++;
              metrics.byDepartment[department].userScored.unhelpful++;
            }
          }
        }

        // Process AI-scored metrics (per language)
        if (interaction.autoEval?.expertFeedback?.totalScore !== undefined) {
          metrics.aiScored.total.total++;
          if (pageLanguage === 'en') metrics.aiScored.total.en++;
          if (pageLanguage === 'fr') metrics.aiScored.total.fr++;
          const score = interaction.autoEval.expertFeedback.totalScore;
          if (score === 100) {
            metrics.aiScored.correct.total++;
            if (pageLanguage === 'en') metrics.aiScored.correct.en++;
            if (pageLanguage === 'fr') metrics.aiScored.correct.fr++;
          } else if (score >= 82 && score <= 99) {
            metrics.aiScored.needsImprovement.total++;
            if (pageLanguage === 'en') metrics.aiScored.needsImprovement.en++;
            if (pageLanguage === 'fr') metrics.aiScored.needsImprovement.fr++;
          } else {
            metrics.aiScored.hasError.total++;
            if (pageLanguage === 'en') metrics.aiScored.hasError.en++;
            if (pageLanguage === 'fr') metrics.aiScored.hasError.fr++;
          }
        }
      });
    });

    // Set the totalConversations as the number of unique chatIds
    metrics.totalConversations = uniqueChatIds.size;
    metrics.totalConversationsEn = uniqueChatIdsEn.size;
    metrics.totalConversationsFr = uniqueChatIdsFr.size;

    // Add to metrics: publicFeedback breakdown by reason and score
<<<<<<< HEAD
    const publicFeedbackReasons = {};
    const publicFeedbackScores = {};
    const publicFeedbackReasonsByLang = { en: {}, fr: {} };
    // New: userScored metrics from publicFeedback
    metrics.userScored = {
      total: { total: 0, en: 0, fr: 0 },
      helpful: { total: 0, en: 0, fr: 0 },
      unhelpful: { total: 0, en: 0, fr: 0 }
    };
    logs.forEach(chat => {
      chat.interactions?.forEach(interaction => {
        if (interaction.publicFeedback) {
          const reason = interaction.publicFeedback.publicFeedbackReason || 'Other';
          const score = interaction.publicFeedback.publicFeedbackScore || 'Other';
          publicFeedbackReasons[reason] = (publicFeedbackReasons[reason] || 0) + 1;
          publicFeedbackScores[score] = (publicFeedbackScores[score] || 0) + 1;
          const lang = chat.pageLanguage === 'fr' ? 'fr' : 'en';
          publicFeedbackReasonsByLang[lang][reason] = (publicFeedbackReasonsByLang[lang][reason] || 0) + 1;

          // Count userScored metrics from publicFeedbackScore
          if (score && score !== 'Other' && score !== 'undefined' && score !== 'null') {
            metrics.userScored.total.total++;
            metrics.userScored.total[lang]++;
            const scoreStr = String(score).toLowerCase();
            if (scoreStr === 'yes' || score === true) {
              metrics.userScored.helpful.total++;
              metrics.userScored.helpful[lang]++;
            } else if (scoreStr === 'no' || score === false) {
              metrics.userScored.unhelpful.total++;
              metrics.userScored.unhelpful[lang]++;
            }
          }
=======
    // --- FIX: Separate yes/no feedback for reasons and scores ---
    const publicFeedbackReasons = { yes: {}, no: {} };
    const publicFeedbackScores = { yes: {}, no: {} };
    const publicFeedbackReasonsByLang = { en: { yes: {}, no: {} }, fr: { yes: {}, no: {} } };
    logs.forEach(chat => {
      chat.interactions?.forEach(interaction => {
        if (interaction.expertFeedback?.type === 'public') {
          const feedbackType = interaction.expertFeedback.feedback === 'yes' ? 'yes' : 'no';
          const reason = interaction.expertFeedback.publicFeedbackReason || 'Other';
          const score = interaction.expertFeedback.publicFeedbackScore || 'Other';
          // Count by feedback type
          publicFeedbackReasons[feedbackType][reason] = (publicFeedbackReasons[feedbackType][reason] || 0) + 1;
          publicFeedbackScores[feedbackType][score] = (publicFeedbackScores[feedbackType][score] || 0) + 1;
          // Count by lang and feedback type
          const lang = chat.pageLanguage === 'fr' ? 'fr' : 'en';
          if (!publicFeedbackReasonsByLang[lang][feedbackType][reason]) publicFeedbackReasonsByLang[lang][feedbackType][reason] = 0;
          publicFeedbackReasonsByLang[lang][feedbackType][reason]++;
>>>>>>> e54a730f
        }
      });
    });
    metrics.publicFeedbackReasons = publicFeedbackReasons;
    metrics.publicFeedbackScores = publicFeedbackScores;
    metrics.publicFeedbackReasonsByLang = publicFeedbackReasonsByLang;

    return metrics;
  };

  // Commenting out export functions for now
  /*
  const filename = (ext) => {
    let name = 'metrics-' + timeRange + '-' + new Date().toISOString();
    return name + '.' + ext;
  };

  const downloadJSON = () => {
    const json = JSON.stringify(metrics, null, 2);
    const blob = new Blob([json], { type: 'application/json' });
    const url = URL.createObjectURL(blob);
    const a = document.createElement('a');
    a.href = url;
    a.download = filename('json');
    a.click();
    URL.revokeObjectURL(url);
  };

  const downloadCSV = () => {
    ExportService.export(metrics, filename('csv'));
  };

  const downloadExcel = () => {
    ExportService.export(metrics, filename('xlsx'));
  };
  */

  return (
    <GcdsContainer size="xl" className="space-y-6">
      <div className="flex items-center gap-4 flex-wrap">
        <div className="w-48">
          <label htmlFor="timeRange" className="block text-sm font-medium text-gray-700 mb-1">
            Time range
          </label>
          <select
            id="timeRange"
            name="timeRange"
            value={timeRange}
            onChange={(e) => setTimeRange(e.target.value)}
            className="mt-1 block w-full rounded-md border border-gray-300 bg-white py-2 px-3 shadow-sm focus:border-blue-500 focus:outline-none focus:ring-1 focus:ring-blue-500"
          >
            <option value="1">Last 1 day</option>
            <option value="7">Last 7 days</option>
            <option value="30">Last 30 days</option>
            <option value="60">Last 60 days</option>
            <option value="90">Last 90 days</option>
            <option value="all">All time</option>
          </select>
        </div>

        <GcdsButton
          onClick={fetchMetrics}
          disabled={loading}
          className="me-400 hydrated mrgn-tp-1r"
        >
          {loading ? 'Loading...' : 'Get metrics'}
        </GcdsButton>

        {/* Commenting out export buttons for now
        {metrics.totalSessions > 0 && (
          <>
            <GcdsButton
              onClick={downloadJSON}
              disabled={loading}
              className="me-400 hydrated mrgn-tp-1r"
            >
              Download JSON
            </GcdsButton>

            <GcdsButton
              onClick={downloadCSV}
              disabled={loading}
              className="me-400 hydrated mrgn-tp-1r"
            >
              Download CSV
            </GcdsButton>
            <GcdsButton
              onClick={downloadExcel}
              disabled={loading}
              className="me-400 hydrated mrgn-tp-1r"
            >
              Download Excel
            </GcdsButton>
          </>
        )}
        */}
      </div>

      <GcdsContainer size="xl" className="bg-white shadow rounded-lg mb-600">
        {loading ? (
          <div className="p-4">
            <GcdsText>Loading metrics...</GcdsText>
          </div>
        ) : metrics.totalSessions > 0 ? (
          <div className="p-4">
            <h2 className="mt-400 mb-400">{t('metrics.dashboard.title')}</h2>
            <div>
              <h3 className="mb-300">{t('metrics.dashboard.usageMetrics')}</h3>
              <div className="bg-gray-50 p-4 rounded-lg mb-600">
                {/* TODO: Add a department filter */}
                <DataTable
                  data={[
                    {
                      metric: t('metrics.dashboard.totalSessions'),
                      count: metrics.totalConversations,
                      percentage: '100%',
                      enCount: metrics.totalConversationsEn,
                      enPercentage: metrics.totalConversations ? Math.round((metrics.totalConversationsEn / metrics.totalConversations) * 100) + '%' : '0%',
                      frCount: metrics.totalConversationsFr,
                      frPercentage: metrics.totalConversations ? Math.round((metrics.totalConversationsFr / metrics.totalConversations) * 100) + '%' : '0%'
                    },
                    {
                      metric: t('metrics.dashboard.outputTokens'),
                      count: metrics.totalOutputTokens,
                      percentage: '100%',
                      enCount: metrics.totalOutputTokensEn,
                      enPercentage: metrics.totalOutputTokens ? Math.round((metrics.totalOutputTokensEn / metrics.totalOutputTokens) * 100) + '%' : '0%',
                      frCount: metrics.totalOutputTokensFr,
                      frPercentage: metrics.totalOutputTokens ? Math.round((metrics.totalOutputTokensFr / metrics.totalOutputTokens) * 100) + '%' : '0%'
                    },
                    {
                      metric: t('metrics.dashboard.totalQuestions'),
                      count: metrics.totalQuestions,
                      percentage: metrics.totalConversations ? Math.round((metrics.totalQuestions / metrics.totalConversations) * 100) + '%' : '0%',
                      enCount: metrics.totalQuestionsEn,
                      enPercentage: metrics.totalQuestions ? Math.round((metrics.totalQuestionsEn / metrics.totalQuestions) * 100) + '%' : '0%',
                      frCount: metrics.totalQuestionsFr,
                      frPercentage: metrics.totalQuestions ? Math.round((metrics.totalQuestionsFr / metrics.totalQuestions) * 100) + '%' : '0%'
                    },
                    {
                      metric: t('metrics.dashboard.sessionsByQuestionCount.singleQuestion'),
                      count: metrics.sessionsByQuestionCount.singleQuestion.total,
                      percentage: metrics.totalConversations ? Math.round((metrics.sessionsByQuestionCount.singleQuestion.total / metrics.totalConversations) * 100) + '%' : '0%',
                      enCount: metrics.sessionsByQuestionCount.singleQuestion.en,
                      enPercentage: metrics.totalConversations ? Math.round((metrics.sessionsByQuestionCount.singleQuestion.en / metrics.totalConversations) * 100) + '%' : '0%',
                      frCount: metrics.sessionsByQuestionCount.singleQuestion.fr,
                      frPercentage: metrics.totalConversations ? Math.round((metrics.sessionsByQuestionCount.singleQuestion.fr / metrics.totalConversations) * 100) + '%' : '0%'
                    },
                    {
                      metric: t('metrics.dashboard.sessionsByQuestionCount.twoQuestions'),
                      count: metrics.sessionsByQuestionCount.twoQuestions.total,
                      percentage: metrics.totalConversations ? Math.round((metrics.sessionsByQuestionCount.twoQuestions.total / metrics.totalConversations) * 100) + '%' : '0%',
                      enCount: metrics.sessionsByQuestionCount.twoQuestions.en,
                      enPercentage: metrics.totalConversations ? Math.round((metrics.sessionsByQuestionCount.twoQuestions.en / metrics.totalConversations) * 100) + '%' : '0%',
                      frCount: metrics.sessionsByQuestionCount.twoQuestions.fr,
                      frPercentage: metrics.totalConversations ? Math.round((metrics.sessionsByQuestionCount.twoQuestions.fr / metrics.totalConversations) * 100) + '%' : '0%'
                    },
                    {
                      metric: t('metrics.dashboard.sessionsByQuestionCount.threeQuestions'),
                      count: metrics.sessionsByQuestionCount.threeQuestions.total,
                      percentage: metrics.totalConversations ? Math.round((metrics.sessionsByQuestionCount.threeQuestions.total / metrics.totalConversations) * 100) + '%' : '0%',
                      enCount: metrics.sessionsByQuestionCount.threeQuestions.en,
                      enPercentage: metrics.totalConversations ? Math.round((metrics.sessionsByQuestionCount.threeQuestions.en / metrics.totalConversations) * 100) + '%' : '0%',
                      frCount: metrics.sessionsByQuestionCount.threeQuestions.fr,
                      frPercentage: metrics.totalConversations ? Math.round((metrics.sessionsByQuestionCount.threeQuestions.fr / metrics.totalConversations) * 100) + '%' : '0%'
                    },
                    {
                      metric: t('metrics.dashboard.answerTypes.normal'),
                      count: metrics.answerTypes.normal.total,
                      percentage: metrics.totalQuestions ? Math.round((metrics.answerTypes.normal.total / metrics.totalQuestions) * 100) + '%' : '0%',
                      enCount: metrics.answerTypes.normal.en,
                      enPercentage: metrics.totalQuestions ? Math.round((metrics.answerTypes.normal.en / metrics.totalQuestions) * 100) + '%' : '0%',
                      frCount: metrics.answerTypes.normal.fr,
                      frPercentage: metrics.totalQuestions ? Math.round((metrics.answerTypes.normal.fr / metrics.totalQuestions) * 100) + '%' : '0%'
                    },
                    {
                      metric: t('metrics.dashboard.answerTypes.clarifyingQuestion'),
                      count: metrics.answerTypes['clarifying-question'].total,
                      percentage: metrics.totalQuestions ? Math.round((metrics.answerTypes['clarifying-question'].total / metrics.totalQuestions) * 100) + '%' : '0%',
                      enCount: metrics.answerTypes['clarifying-question'].en,
                      enPercentage: metrics.totalQuestions ? Math.round((metrics.answerTypes['clarifying-question'].en / metrics.totalQuestions) * 100) + '%' : '0%',
                      frCount: metrics.answerTypes['clarifying-question'].fr,
                      frPercentage: metrics.totalQuestions ? Math.round((metrics.answerTypes['clarifying-question'].fr / metrics.totalQuestions) * 100) + '%' : '0%'
                    },
                    {
                      metric: t('metrics.dashboard.answerTypes.ptMuni'),
                      count: metrics.answerTypes['pt-muni'].total,
                      percentage: metrics.totalQuestions ? Math.round((metrics.answerTypes['pt-muni'].total / metrics.totalQuestions) * 100) + '%' : '0%',
                      enCount: metrics.answerTypes['pt-muni'].en,
                      enPercentage: metrics.totalQuestions ? Math.round((metrics.answerTypes['pt-muni'].en / metrics.totalQuestions) * 100) + '%' : '0%',
                      frCount: metrics.answerTypes['pt-muni'].fr,
                      frPercentage: metrics.totalQuestions ? Math.round((metrics.answerTypes['pt-muni'].fr / metrics.totalQuestions) * 100) + '%' : '0%'
                    },
                    {
                      metric: t('metrics.dashboard.answerTypes.notGc'),
                      count: metrics.answerTypes['not-gc'].total,
                      percentage: metrics.totalQuestions ? Math.round((metrics.answerTypes['not-gc'].total / metrics.totalQuestions) * 100) + '%' : '0%',
                      enCount: metrics.answerTypes['not-gc'].en,
                      enPercentage: metrics.totalQuestions ? Math.round((metrics.answerTypes['not-gc'].en / metrics.totalQuestions) * 100) + '%' : '0%',
                      frCount: metrics.answerTypes['not-gc'].fr,
                      frPercentage: metrics.totalQuestions ? Math.round((metrics.answerTypes['not-gc'].fr / metrics.totalQuestions) * 100) + '%' : '0%'
                    }
                  ]}
                  columns={[
                    { title: t('metrics.dashboard.metric'), data: 'metric' },
                    { title: t('metrics.dashboard.count'), data: 'count' },
                    { title: t('metrics.dashboard.percentage'), data: 'percentage' },
                    { title: t('metrics.dashboard.enCount'), data: 'enCount' },
                    { title: t('metrics.dashboard.enPercentage'), data: 'enPercentage' },
                    { title: t('metrics.dashboard.frCount'), data: 'frCount' },
                    { title: t('metrics.dashboard.frPercentage'), data: 'frPercentage' }
                  ]}
                  options={{
                    paging: false,
                    searching: false,
                    ordering: false,
                    info: false,
                    stripe: true,
                    className: 'display'
                  }}
                />
              </div>
            </div>
            <div>
              <div className="mb-600">
                <h3 className="mb-300">{t('metrics.dashboard.expertScored.title')}</h3>
                <GcdsText className="mb-300">{t('metrics.dashboard.expertScored.description')}</GcdsText>
                <div className="bg-gray-50 p-4 rounded-lg">
                  <DataTable
                    data={[
                      {
                        metric: t('metrics.dashboard.expertScored.total'),
                        count: metrics.expertScored.total.total,
                        percentage: '100%',
                        enCount: metrics.expertScored.total.en,
                        enPercentage: metrics.expertScored.total.total ? Math.round((metrics.expertScored.total.en / metrics.expertScored.total.total) * 100) + '%' : '0%',
                        frCount: metrics.expertScored.total.fr,
                        frPercentage: metrics.expertScored.total.total ? Math.round((metrics.expertScored.total.fr / metrics.expertScored.total.total) * 100) + '%' : '0%'
                      },
                      {
                        metric: t('metrics.dashboard.expertScored.correct'),
                        count: metrics.expertScored.correct.total,
                        percentage: metrics.expertScored.total.total ? Math.round((metrics.expertScored.correct.total / metrics.expertScored.total.total) * 100) + '%' : '0%',
                        enCount: metrics.expertScored.correct.en,
                        enPercentage: metrics.expertScored.total.total ? Math.round((metrics.expertScored.correct.en / metrics.expertScored.total.total) * 100) + '%' : '0%',
                        frCount: metrics.expertScored.correct.fr,
                        frPercentage: metrics.expertScored.total.total ? Math.round((metrics.expertScored.correct.fr / metrics.expertScored.total.total) * 100) + '%' : '0%'
                      },
                      {
                        metric: t('metrics.dashboard.expertScored.needsImprovement'),
                        count: metrics.expertScored.needsImprovement.total,
                        percentage: metrics.expertScored.total.total ? Math.round((metrics.expertScored.needsImprovement.total / metrics.expertScored.total.total) * 100) + '%' : '0%',
                        enCount: metrics.expertScored.needsImprovement.en,
                        enPercentage: metrics.expertScored.total.total ? Math.round((metrics.expertScored.needsImprovement.en / metrics.expertScored.total.total) * 100) + '%' : '0%',
                        frCount: metrics.expertScored.needsImprovement.fr,
                        frPercentage: metrics.expertScored.total.total ? Math.round((metrics.expertScored.needsImprovement.fr / metrics.expertScored.total.total) * 100) + '%' : '0%'
                      },
                      {
                        metric: t('metrics.dashboard.expertScored.hasError'),
                        count: metrics.expertScored.hasError.total,
                        percentage: metrics.expertScored.total.total ? Math.round((metrics.expertScored.hasError.total / metrics.expertScored.total.total) * 100) + '%' : '0%',
                        enCount: metrics.expertScored.hasError.en,
                        enPercentage: metrics.expertScored.total.total ? Math.round((metrics.expertScored.hasError.en / metrics.expertScored.total.total) * 100) + '%' : '0%',
                        frCount: metrics.expertScored.hasError.fr,
                        frPercentage: metrics.expertScored.total.total ? Math.round((metrics.expertScored.hasError.fr / metrics.expertScored.total.total) * 100) + '%' : '0%'
                      },
                      {
                        metric: t('metrics.dashboard.expertScored.harmful'),
                        count: metrics.expertScored.harmful.total,
                        percentage: metrics.expertScored.total.total ? Math.round((metrics.expertScored.harmful.total / metrics.expertScored.total.total) * 100) + '%' : '0%',
                        enCount: metrics.expertScored.harmful.en,
                        enPercentage: metrics.expertScored.total.total ? Math.round((metrics.expertScored.harmful.en / metrics.expertScored.total.total) * 100) + '%' : '0%',
                        frCount: metrics.expertScored.harmful.fr,
                        frPercentage: metrics.expertScored.total.total ? Math.round((metrics.expertScored.harmful.fr / metrics.expertScored.total.total) * 100) + '%' : '0%'
                      }
                    ]}
                    columns={[
                      { title: t('metrics.dashboard.metric'), data: 'metric' },
                      { title: t('metrics.dashboard.count'), data: 'count' },
                      { title: t('metrics.dashboard.percentage'), data: 'percentage' },
                      { title: t('metrics.dashboard.enCount'), data: 'enCount' },
                      { title: t('metrics.dashboard.enPercentage'), data: 'enPercentage' },
                      { title: t('metrics.dashboard.frCount'), data: 'frCount' },
                      { title: t('metrics.dashboard.frPercentage'), data: 'frPercentage' }
                    ]}
                    options={{
                      paging: false,
                      searching: false,
                      ordering: false,
                      info: false,
                      stripe: true,
                      className: 'display'
                    }}
                  />
                </div>
              </div>
              <div className="mb-600">
                <h3 className="mb-300">{t('metrics.dashboard.aiScored.title')}</h3>
                <GcdsText className="mb-300">{t('metrics.dashboard.aiScored.description')}</GcdsText>
                <div className="bg-gray-50 p-4 rounded-lg">
                  <DataTable
                    data={[
                      {
                        metric: t('metrics.dashboard.aiScored.total'),
                        count: metrics.aiScored.total.total,
                        percentage: '100%',
                        enCount: metrics.aiScored.total.en,
                        enPercentage: metrics.aiScored.total.total ? Math.round((metrics.aiScored.total.en / metrics.aiScored.total.total) * 100) + '%' : '0%',
                        frCount: metrics.aiScored.total.fr,
                        frPercentage: metrics.aiScored.total.total ? Math.round((metrics.aiScored.total.fr / metrics.aiScored.total.total) * 100) + '%' : '0%'
                      },
                      {
                        metric: t('metrics.dashboard.aiScored.correct'),
                        count: metrics.aiScored.correct.total,
                        percentage: metrics.aiScored.total.total ? Math.round((metrics.aiScored.correct.total / metrics.aiScored.total.total) * 100) + '%' : '0%',
                        enCount: metrics.aiScored.correct.en,
                        enPercentage: metrics.aiScored.total.total ? Math.round((metrics.aiScored.correct.en / metrics.aiScored.total.total) * 100) + '%' : '0%',
                        frCount: metrics.aiScored.correct.fr,
                        frPercentage: metrics.aiScored.total.total ? Math.round((metrics.aiScored.correct.fr / metrics.aiScored.total.total) * 100) + '%' : '0%'
                      },
                      {
                        metric: t('metrics.dashboard.aiScored.needsImprovement'),
                        count: metrics.aiScored.needsImprovement.total,
                        percentage: metrics.aiScored.total.total ? Math.round((metrics.aiScored.needsImprovement.total / metrics.aiScored.total.total) * 100) + '%' : '0%',
                        enCount: metrics.aiScored.needsImprovement.en,
                        enPercentage: metrics.aiScored.total.total ? Math.round((metrics.aiScored.needsImprovement.en / metrics.aiScored.total.total) * 100) + '%' : '0%',
                        frCount: metrics.aiScored.needsImprovement.fr,
                        frPercentage: metrics.aiScored.total.total ? Math.round((metrics.aiScored.needsImprovement.fr / metrics.aiScored.total.total) * 100) + '%' : '0%'
                      },
                      {
                        metric: t('metrics.dashboard.aiScored.hasError'),
                        count: metrics.aiScored.hasError.total,
                        percentage: metrics.aiScored.total.total ? Math.round((metrics.aiScored.hasError.total / metrics.aiScored.total.total) * 100) + '%' : '0%',
                        enCount: metrics.aiScored.hasError.en,
                        enPercentage: metrics.aiScored.total.total ? Math.round((metrics.aiScored.hasError.en / metrics.aiScored.total.total) * 100) + '%' : '0%',
                        frCount: metrics.aiScored.hasError.fr,
                        frPercentage: metrics.aiScored.total.total ? Math.round((metrics.aiScored.hasError.fr / metrics.aiScored.total.total) * 100) + '%' : '0%'
                      }
                    ]}
                    columns={[
                      { title: t('metrics.dashboard.metric'), data: 'metric' },
                      { title: t('metrics.dashboard.count'), data: 'count' },
                      { title: t('metrics.dashboard.percentage'), data: 'percentage' },
                      { title: t('metrics.dashboard.enCount'), data: 'enCount' },
                      { title: t('metrics.dashboard.enPercentage'), data: 'enPercentage' },
                      { title: t('metrics.dashboard.frCount'), data: 'frCount' },
                      { title: t('metrics.dashboard.frPercentage'), data: 'frPercentage' }
                    ]}
                    options={{
                      paging: false,
                      searching: false,
                      ordering: false,
                      info: false,
                      stripe: true,
                      className: 'display'
                    }}
                  />
                </div>
              </div>
            </div>
      

            <EndUserFeedbackSection t={t} metrics={metrics} />
            <div className="bg-gray-50 p-4 rounded-lg mb-600">
              <h3 className="mb-300">{t('metrics.dashboard.byDepartment.title')}</h3>
              <DataTable
                data={Object.entries(metrics.byDepartment).map(([department, data]) => ({
                  department,
                  totalQuestions: data.total,
                  expertScoredTotal: data.expertScored.total,
                  expertScoredCorrect: data.expertScored.correct,
                  expertScoredNeedsImprovement: data.expertScored.needsImprovement,
                  expertScoredHasError: data.expertScored.hasError,
                  expertScoredHasErrorPercent: data.expertScored.total ? Math.round((data.expertScored.hasError / data.expertScored.total) * 100) : 0
                }))}
                columns={[
                  { title: t('metrics.dashboard.byDepartment.department'), data: 'department' },
                  { title: t('metrics.dashboard.totalQuestions'), data: 'totalQuestions' },
                  { title: t('metrics.dashboard.expertScored.total'), data: 'expertScoredTotal' },
                  { title: t('metrics.dashboard.expertScored.correct'), data: 'expertScoredCorrect' },
                  { title: t('metrics.dashboard.expertScored.needsImprovement'), data: 'expertScoredNeedsImprovement' },
                  { title: t('metrics.dashboard.expertScored.hasError'), data: 'expertScoredHasError' },
                  { title: t('metrics.dashboard.expertScored.hasErrorPercent'), data: 'expertScoredHasErrorPercent' }
                ]}
                options={{
                  paging: false,
                  searching: false,
                  ordering: false,
                  info: false,
                  stripe: true,
                  className: 'display'
                }}
              />
            </div>
          </div>
        ) : (
          <div className="p-4">
            <GcdsText>No metrics found for the selected time range.</GcdsText>
          </div>
        )}
      </GcdsContainer>
    </GcdsContainer>
  );
};

export default MetricsDashboard;<|MERGE_RESOLUTION|>--- conflicted
+++ resolved
@@ -250,7 +250,6 @@
     metrics.totalConversationsFr = uniqueChatIdsFr.size;
 
     // Add to metrics: publicFeedback breakdown by reason and score
-<<<<<<< HEAD
     const publicFeedbackReasons = {};
     const publicFeedbackScores = {};
     const publicFeedbackReasonsByLang = { en: {}, fr: {} };
@@ -283,25 +282,6 @@
               metrics.userScored.unhelpful[lang]++;
             }
           }
-=======
-    // --- FIX: Separate yes/no feedback for reasons and scores ---
-    const publicFeedbackReasons = { yes: {}, no: {} };
-    const publicFeedbackScores = { yes: {}, no: {} };
-    const publicFeedbackReasonsByLang = { en: { yes: {}, no: {} }, fr: { yes: {}, no: {} } };
-    logs.forEach(chat => {
-      chat.interactions?.forEach(interaction => {
-        if (interaction.expertFeedback?.type === 'public') {
-          const feedbackType = interaction.expertFeedback.feedback === 'yes' ? 'yes' : 'no';
-          const reason = interaction.expertFeedback.publicFeedbackReason || 'Other';
-          const score = interaction.expertFeedback.publicFeedbackScore || 'Other';
-          // Count by feedback type
-          publicFeedbackReasons[feedbackType][reason] = (publicFeedbackReasons[feedbackType][reason] || 0) + 1;
-          publicFeedbackScores[feedbackType][score] = (publicFeedbackScores[feedbackType][score] || 0) + 1;
-          // Count by lang and feedback type
-          const lang = chat.pageLanguage === 'fr' ? 'fr' : 'en';
-          if (!publicFeedbackReasonsByLang[lang][feedbackType][reason]) publicFeedbackReasonsByLang[lang][feedbackType][reason] = 0;
-          publicFeedbackReasonsByLang[lang][feedbackType][reason]++;
->>>>>>> e54a730f
         }
       });
     });
