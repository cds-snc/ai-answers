--- conflicted
+++ resolved
@@ -4,28 +4,22 @@
 import { useTranslations } from '../../hooks/useTranslations.js';
 import { DataStoreService } from '../../services/DataStoreService.js';
 
-const FeedbackComponent = ({  lang = 'en', sentenceCount = 1, chatId, userMessageId }) => {
+const FeedbackComponent = ({ lang = 'en', sentenceCount = 1, chatId, userMessageId }) => {
   const { t } = useTranslations(lang);
   const [feedbackGiven, setFeedbackGiven] = useState(false);
   const [showExpertRating, setShowExpertRating] = useState(false);
-
 
   const handleFeedback = (isPositive) => {
     if (isPositive) {
       const expertFeedback = {
         totalScore: 100,
-<<<<<<< HEAD
-=======
         isPositive: true,
->>>>>>> ecaca254
       };
       setFeedbackGiven(true);
       DataStoreService.persistFeedback(expertFeedback, chatId, userMessageId);
     } else {
       setShowExpertRating(true);
     }
-
-
   };
 
   const handleExpertFeedback = (expertFeedback) => {
@@ -44,7 +38,6 @@
     );
   }
   if (showExpertRating) {
-<<<<<<< HEAD
     return (
       <ExpertRatingComponent
         onSubmit={handleExpertFeedback}
@@ -53,39 +46,17 @@
         sentenceCount={sentenceCount}
       />
     );
-=======
-    return <ExpertRatingComponent
-      onSubmit={handleExpertFeedback}
-      onClose={() => setShowExpertRating(false)}
-      lang={lang}
-      sentenceCount={sentenceCount}
-    />;
->>>>>>> ecaca254
   }
   return (
     <div className="feedback-container">
       <span className="feedback-text">{t('homepage.feedback.question')} </span>
-<<<<<<< HEAD
       <button className="feedback-link button-as-link" onClick={() => handleFeedback(true)}>
-=======
-      <button
-        className="feedback-link button-as-link"
-        onClick={() => handleFeedback(true)}
-      >
->>>>>>> ecaca254
         {t('homepage.feedback.useful')}
       </button>
       <span className="feedback-separator">·</span>
       <span className="feedback-text">{t('homepage.feedback.or')}</span>
       <span className="feedback-separator">·</span>
-<<<<<<< HEAD
       <button className="feedback-link button-as-link" onClick={() => handleFeedback(false)}>
-=======
-      <button
-        className="feedback-link button-as-link"
-        onClick={() => handleFeedback(false)}
-      >
->>>>>>> ecaca254
         {t('homepage.feedback.notUseful')}
       </button>
     </div>
