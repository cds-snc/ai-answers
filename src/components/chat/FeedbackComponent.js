import React, { useState } from 'react';
import ExpertRatingComponent from './ExpertRatingComponent.js';
import '../../styles/App.css';
import { useTranslations } from '../../hooks/useTranslations.js';
import { DataStoreService } from '../../services/DataStoreService.js';

const FeedbackComponent = ({ lang = 'en', sentenceCount = 1, chatId, userMessageId, sentences = [] }) => {
  const { t } = useTranslations(lang);
  const [feedbackGiven, setFeedbackGiven] = useState(false);
  const [showExpertRating, setShowExpertRating] = useState(false);

  const handleFeedback = (isPositive) => {
    if (isPositive) {
      const expertFeedback = {
        totalScore: 100,
<<<<<<< HEAD
=======
        isPositive: true,
>>>>>>> aeb4945e
      };
      setFeedbackGiven(true);
      DataStoreService.persistFeedback(expertFeedback, chatId, userMessageId);
    } else {
      setShowExpertRating(true);
    }
  };

  const handleExpertFeedback = (expertFeedback) => {
    console.log('Expert feedback received:', expertFeedback);
    setFeedbackGiven(true);
    setShowExpertRating(false);
    DataStoreService.persistFeedback(expertFeedback, chatId, userMessageId);
  };

  if (feedbackGiven) {
    return (
      <p className="thank-you">
        <span className="gcds-icon fa fa-solid fa-check-circle"></span>
        {t('homepage.feedback.thankYou')}
      </p>
    );
  }

  if (showExpertRating) {
<<<<<<< HEAD
    return (
      <ExpertRatingComponent
        onSubmit={handleExpertFeedback}
        onClose={() => setShowExpertRating(false)}
        lang={lang}
        sentenceCount={sentenceCount}
      />
    );
  }
  return (
    <div className="feedback-container">
      <span className="feedback-text">{t('homepage.feedback.question')} </span>
      <button className="feedback-link button-as-link" onClick={() => handleFeedback(true)}>
=======
    return <ExpertRatingComponent
      onSubmit={handleExpertFeedback}
      onClose={() => setShowExpertRating(false)}
      lang={lang}
      sentenceCount={sentenceCount}
      sentences={sentences}
    />;
  }

  return (
    <div className="feedback-container">
      <span className="feedback-text">{t('homepage.feedback.question')} </span>
      <button
        className="feedback-link button-as-link"
        onClick={() => handleFeedback(true)}
      >
>>>>>>> aeb4945e
        {t('homepage.feedback.useful')}
      </button>
      <span className="feedback-separator">·</span>
      <span className="feedback-text">{t('homepage.feedback.or')}</span>
      <span className="feedback-separator">·</span>
<<<<<<< HEAD
      <button className="feedback-link button-as-link" onClick={() => handleFeedback(false)}>
=======
      <button
        className="feedback-link button-as-link"
        onClick={() => handleFeedback(false)}
      >
>>>>>>> aeb4945e
        {t('homepage.feedback.notUseful')}
      </button>
    </div>
  );
};

export default FeedbackComponent;<|MERGE_RESOLUTION|>--- conflicted
+++ resolved
@@ -4,7 +4,13 @@
 import { useTranslations } from '../../hooks/useTranslations.js';
 import { DataStoreService } from '../../services/DataStoreService.js';
 
-const FeedbackComponent = ({ lang = 'en', sentenceCount = 1, chatId, userMessageId, sentences = [] }) => {
+const FeedbackComponent = ({
+  lang = 'en',
+  sentenceCount = 1,
+  chatId,
+  userMessageId,
+  sentences = [],
+}) => {
   const { t } = useTranslations(lang);
   const [feedbackGiven, setFeedbackGiven] = useState(false);
   const [showExpertRating, setShowExpertRating] = useState(false);
@@ -13,10 +19,7 @@
     if (isPositive) {
       const expertFeedback = {
         totalScore: 100,
-<<<<<<< HEAD
-=======
         isPositive: true,
->>>>>>> aeb4945e
       };
       setFeedbackGiven(true);
       DataStoreService.persistFeedback(expertFeedback, chatId, userMessageId);
@@ -42,51 +45,27 @@
   }
 
   if (showExpertRating) {
-<<<<<<< HEAD
     return (
       <ExpertRatingComponent
         onSubmit={handleExpertFeedback}
         onClose={() => setShowExpertRating(false)}
         lang={lang}
         sentenceCount={sentenceCount}
+        sentences={sentences}
       />
     );
-  }
-  return (
-    <div className="feedback-container">
-      <span className="feedback-text">{t('homepage.feedback.question')} </span>
-      <button className="feedback-link button-as-link" onClick={() => handleFeedback(true)}>
-=======
-    return <ExpertRatingComponent
-      onSubmit={handleExpertFeedback}
-      onClose={() => setShowExpertRating(false)}
-      lang={lang}
-      sentenceCount={sentenceCount}
-      sentences={sentences}
-    />;
   }
 
   return (
     <div className="feedback-container">
       <span className="feedback-text">{t('homepage.feedback.question')} </span>
-      <button
-        className="feedback-link button-as-link"
-        onClick={() => handleFeedback(true)}
-      >
->>>>>>> aeb4945e
+      <button className="feedback-link button-as-link" onClick={() => handleFeedback(true)}>
         {t('homepage.feedback.useful')}
       </button>
       <span className="feedback-separator">·</span>
       <span className="feedback-text">{t('homepage.feedback.or')}</span>
       <span className="feedback-separator">·</span>
-<<<<<<< HEAD
       <button className="feedback-link button-as-link" onClick={() => handleFeedback(false)}>
-=======
-      <button
-        className="feedback-link button-as-link"
-        onClick={() => handleFeedback(false)}
-      >
->>>>>>> aeb4945e
         {t('homepage.feedback.notUseful')}
       </button>
     </div>
