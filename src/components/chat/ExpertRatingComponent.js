--- conflicted
+++ resolved
@@ -29,9 +29,6 @@
 
   const handleRadioChange = (event) => {
     const { name, value } = event.target;
-<<<<<<< HEAD
-    setExpertFeedback((prev) => ({ ...prev, [name]: parseInt(value) }));
-=======
     const sentenceNumber = name.replace('Score', '');
     const updates = { 
       [name]: parseInt(value),
@@ -39,7 +36,6 @@
     };
     
     setExpertFeedback(prev => ({ ...prev, ...updates }));
->>>>>>> f63afcf7
   };
 
   const handleInputChange = (event) => {
@@ -61,25 +57,12 @@
 
   const handleSubmit = (event) => {
     event.preventDefault();
-<<<<<<< HEAD
-
-    if (
-      expertFeedback.expertCitationUrl &&
-      !isValidGovernmentUrl(expertFeedback.expertCitationUrl)
-    ) {
-      alert(t('homepage.expertRating.errors.invalidUrl'));
-      return;
-    }
-
-    // Calculate total score before submitting
-=======
     
     if (expertFeedback.expertCitationUrl && !isValidGovernmentUrl(expertFeedback.expertCitationUrl)) {
       console.error(t('homepage.expertRating.errors.invalidUrl'));
       return;
     }
     
->>>>>>> f63afcf7
     const totalScore = computeTotalScore(expertFeedback);
     const feedbackWithScore = {
       ...expertFeedback,
@@ -117,19 +100,6 @@
       feedback.sentence1Score,
       feedback.sentence2Score,
       feedback.sentence3Score,
-<<<<<<< HEAD
-      feedback.sentence4Score,
-    ].filter((score) => score !== null);
-
-    // If no sentences were rated, return 0
-    if (sentenceScores.length === 0) return 0;
-
-    // Calculate average of sentence scores and multiply by 0.75
-    const sentenceComponent =
-      (sentenceScores.reduce((sum, score) => sum + score, 0) / sentenceScores.length) * 0.75;
-
-    // Citation score defaults to 25 (full marks) if not set
-=======
       feedback.sentence4Score
     ]
       .slice(0, sentenceCount)
@@ -141,32 +111,15 @@
     // Citation score defaults to 25 (good) in two cases:
     // 1. Citation exists but wasn't rated
     // 2. Answer has no citation section at all
->>>>>>> f63afcf7
     const citationComponent = feedback.citationScore !== null ? feedback.citationScore : 25;
 
     const totalScore = sentenceComponent + citationComponent;
-<<<<<<< HEAD
-
-    // Round to 2 decimal places
-=======
-    
->>>>>>> f63afcf7
+    
     return Math.round(totalScore * 100) / 100;
   };
 
   return (
     <form onSubmit={handleSubmit} className="expert-rating-container">
-<<<<<<< HEAD
-      <i
-        className="fa-solid fa-close close-icon"
-        onClick={onClose}
-        onKeyDown={(e) => e.key === 'Enter' && onClose()}
-        role="button"
-        tabIndex={0}
-        aria-label="Close"
-      />
-      <GcdsFieldset>
-=======
     <FontAwesomeIcon icon="fa-solid fa-close" className="close-icon" 
         onClick={onClose} 
         onKeyDown={(e) => e.key === 'Enter' && onClose()} 
@@ -174,7 +127,6 @@
         tabIndex={0} 
         aria-label="Close" />
       <fieldset className="gc-chckbxrdio sm-v">
->>>>>>> f63afcf7
         <h2>{t('homepage.expertRating.intro')}</h2>
         <details className="answer-details" open>
       <summary>{t('homepage.expertRating.title')}</summary>
@@ -320,15 +272,8 @@
             )}
           </div>
         </details>
-<<<<<<< HEAD
-      </GcdsFieldset>
-      <button type="submit" className="btn-primary-sm">
-        {t('homepage.expertRating.submit')}
-      </button>
-=======
       </fieldset>
       <button type="submit" className="btn-primary mrgn-lft-sm">{t('homepage.expertRating.submit')}</button>
->>>>>>> f63afcf7
     </form>
   );
 };
