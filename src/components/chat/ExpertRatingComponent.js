import React, { useState } from 'react';
import '../../styles/App.css';
import { useTranslations } from '../../hooks/useTranslations.js';
import { FontAwesomeIcon } from '@fortawesome/react-fontawesome';


// Shows ratings for a maximum of 4 sentences, and for the citation score
// if there are somehow 5 sentences, the 5th sentence is ignored _YES THIS IS A HACK

const ExpertRatingComponent = ({ onSubmit, onClose, lang = 'en', sentenceCount = 1, sentences = [] }) => {
  const { t } = useTranslations(lang);
  const [expertFeedback, setExpertFeedback] = useState({
    sentence1Score: null,
    sentence1Explanation: '',
    sentence1Harmful: false,
    sentence2Score: null,
    sentence2Explanation: '',
    sentence2Harmful: false,
    sentence3Score: null,
    sentence3Explanation: '',
    sentence3Harmful: false,
    sentence4Score: null,
    sentence4Explanation: '',
    sentence4Harmful: false,
    citationScore: null,
    citationExplanation: '',
    expertCitationUrl: '',
  });

  const handleRadioChange = (event) => {
    const { name, value } = event.target;
<<<<<<< HEAD
    setExpertFeedback((prev) => ({ ...prev, [name]: parseInt(value) }));
=======
    const sentenceNumber = name.replace('Score', '');
    const updates = { 
      [name]: parseInt(value),
      [`${sentenceNumber}Harmful`]: false // Always reset harmful when changing score
    };
    
    setExpertFeedback(prev => ({ ...prev, ...updates }));
>>>>>>> aeb4945e
  };

  const handleInputChange = (event) => {
    const { name, value } = event.target;
    setExpertFeedback((prev) => ({ ...prev, [name]: value }));
  };

  const handleCheckboxChange = (event) => {
    const { name, checked } = event.target;
    setExpertFeedback(prev => ({ ...prev, [name]: checked }));
  };

    // Prevent form submission on enter key press inside text areas
    const handleKeyPress = (event) => {
      if (event.key === 'Enter') {
        event.preventDefault();
      }
    };

  const handleSubmit = (event) => {
    event.preventDefault();
<<<<<<< HEAD

    if (
      expertFeedback.expertCitationUrl &&
      !isValidGovernmentUrl(expertFeedback.expertCitationUrl)
    ) {
      alert(t('homepage.expertRating.errors.invalidUrl'));
      return;
    }

    // Calculate total score before submitting
=======
    
    if (expertFeedback.expertCitationUrl && !isValidGovernmentUrl(expertFeedback.expertCitationUrl)) {
      console.error(t('homepage.expertRating.errors.invalidUrl'));
      return;
    }
    
>>>>>>> aeb4945e
    const totalScore = computeTotalScore(expertFeedback);
    const feedbackWithScore = {
      ...expertFeedback,
      totalScore,
    };

    console.log('Submitting expert feedback:', feedbackWithScore);
    onSubmit(feedbackWithScore);
  };

  const isValidGovernmentUrl = (url) => {
    try {
      const urlObject = new URL(url);
      return urlObject.hostname.includes('canada.ca') || urlObject.hostname.includes('gc.ca');
    } catch {
      return false;
    }
  };

  const computeTotalScore = (feedback) => {
    // Check if any ratings were provided at all
    const hasAnyRating = [
      feedback.sentence1Score,
      feedback.sentence2Score,
      feedback.sentence3Score,
      feedback.sentence4Score,
      feedback.citationScore
    ].some(score => score !== null);

    // If no ratings were provided at all, return null
    if (!hasAnyRating) return null;

    // Get scores for existing sentences (up to sentenceCount)
    const sentenceScores = [
      feedback.sentence1Score,
      feedback.sentence2Score,
      feedback.sentence3Score,
<<<<<<< HEAD
      feedback.sentence4Score,
    ].filter((score) => score !== null);

    // If no sentences were rated, return 0
    if (sentenceScores.length === 0) return 0;

    // Calculate average of sentence scores and multiply by 0.75
    const sentenceComponent =
      (sentenceScores.reduce((sum, score) => sum + score, 0) / sentenceScores.length) * 0.75;

    // Citation score defaults to 25 (full marks) if not set
=======
      feedback.sentence4Score
    ]
      .slice(0, sentenceCount)
      .map(score => score === null ? 100 : score);  // Unrated sentences = 100

    // Calculate sentence component
    const sentenceComponent = (sentenceScores.reduce((sum, score) => sum + score, 0) / sentenceScores.length) * 0.75;

    // Citation score defaults to 25 (good) in two cases:
    // 1. Citation exists but wasn't rated
    // 2. Answer has no citation section at all
>>>>>>> aeb4945e
    const citationComponent = feedback.citationScore !== null ? feedback.citationScore : 25;

    const totalScore = sentenceComponent + citationComponent;
<<<<<<< HEAD

    // Round to 2 decimal places
=======
    
>>>>>>> aeb4945e
    return Math.round(totalScore * 100) / 100;
  };

  return (
    <form onSubmit={handleSubmit} className="expert-rating-container">
<<<<<<< HEAD
      <i
        className="fa-solid fa-close close-icon"
        onClick={onClose}
        onKeyDown={(e) => e.key === 'Enter' && onClose()}
        role="button"
        tabIndex={0}
        aria-label="Close"
      />
      <GcdsFieldset>
=======
    <FontAwesomeIcon icon="fa-solid fa-close" className="close-icon" 
        onClick={onClose} 
        onKeyDown={(e) => e.key === 'Enter' && onClose()} 
        role="button" 
        tabIndex={0} 
        aria-label="Close" />
      <fieldset className="gc-chckbxrdio sm-v">
>>>>>>> aeb4945e
        <h2>{t('homepage.expertRating.intro')}</h2>
        <details className="answer-details" open>
      <summary>{t('homepage.expertRating.title')}</summary>
          
          {/* All sentences 1-4 */}
          {[...Array(Math.min(4, sentenceCount))].map((_, index) => (
            <div key={index + 1} className="sentence-rating-group">
              <legend>
                {t(`homepage.expertRating.sentence${index + 1}`)}
                {sentences[index] && <div className="sentence-text">"{sentences[index]}"</div>}
              </legend>
              <ul className="list-unstyled lst-spcd-2">
                <li className="radio">
                  <input
                    type="radio"
                    name={`sentence${index + 1}Score`}
                    id={`sentence${index + 1}-100`}
                    value="100"
                    checked={expertFeedback[`sentence${index + 1}Score`] === 100}
                    onChange={handleRadioChange}
                  />
                  <label htmlFor={`sentence${index + 1}-100`}>
                    {t('homepage.expertRating.options.good')} (100)
                  </label>
                </li>
                <li className="radio">
                  <input
                    type="radio"
                    name={`sentence${index + 1}Score`}
                    id={`sentence${index + 1}-80`}
                    value="80"
                    checked={expertFeedback[`sentence${index + 1}Score`] === 80}
                    onChange={handleRadioChange}
                  />
                  <label htmlFor={`sentence${index + 1}-80`}>
                    {t('homepage.expertRating.options.needsImprovement')} (80)
                  </label>
                </li>
                <li className="radio">
                  <input
                    type="radio"
                    name={`sentence${index + 1}Score`}
                    id={`sentence${index + 1}-0`}
                    value="0"
                    checked={expertFeedback[`sentence${index + 1}Score`] === 0}
                    onChange={handleRadioChange}
                  />
                  <label htmlFor={`sentence${index + 1}-0`}>
                    {t('homepage.expertRating.options.incorrect')} (0)
                  </label>
                </li>
                {expertFeedback[`sentence${index + 1}Score`] === 0 && (
                  <li className="checkbox">
                    <input
                      type="checkbox"
                      name={`sentence${index + 1}Harmful`}
                      id={`sentence${index + 1}-harmful`}
                      checked={expertFeedback[`sentence${index + 1}Harmful`]}
                      onChange={handleCheckboxChange}
                    />
                    <label htmlFor={`sentence${index + 1}-harmful`}>
                      Harmful
                    </label>
                  </li>
                )}
              </ul>
              {(expertFeedback[`sentence${index + 1}Score`] === 80 || expertFeedback[`sentence${index + 1}Score`] === 0) && (
                <div className="explanation-field">
                  <label htmlFor={`sentence${index + 1}-explanation`}>
                    {t('homepage.expertRating.options.explanation')}
                    <textarea
                      id={`sentence${index + 1}-explanation`}
                      name={`sentence${index + 1}Explanation`}
                      value={expertFeedback[`sentence${index + 1}Explanation`]}
                      onChange={handleInputChange}
                      onKeyDown={handleKeyPress}
                    />
                  </label>
                </div>
              )}
            </div>
          ))}
        </details>

        <details className="citation-details">
          <summary>{t('homepage.expertRating.citation')}</summary>
          <div className="citation-rating-group">
            <legend>{t('homepage.expertRating.citation')}</legend>
            <ul className="list-unstyled lst-spcd-2">
              <li className="radio">
                <input
                  type="radio"
                  name="citationScore"
                  id="citation-25"
                  value="25"
                  checked={expertFeedback.citationScore === 25}
                  onChange={handleRadioChange}
                />
                <label htmlFor="citation-25">
                  {t('homepage.expertRating.options.good')} (25)
                </label>
              </li>
              <li className="radio">
                <input
                  type="radio"
                  name="citationScore"
                  id="citation-20"
                  value="20"
                  checked={expertFeedback.citationScore === 20}
                  onChange={handleRadioChange}
                />
                <label htmlFor="citation-20">
                  {t('homepage.expertRating.options.needsImprovement')} (20)
                </label>
              </li>
              <li className="radio">
                <input
                  type="radio"
                  name="citationScore"
                  id="citation-0"
                  value="0"
                  checked={expertFeedback.citationScore === 0}
                  onChange={handleRadioChange}
                />
                <label htmlFor="citation-0">
                  {t('homepage.expertRating.options.incorrect')} (0)
                </label>
              </li>
            </ul>
            {(expertFeedback.citationScore === 20 || expertFeedback.citationScore === 0) && (
              <div className="explanation-field">
                <label htmlFor="citation-explanation">
                  {t('homepage.expertRating.options.explanation')}
                  <textarea
                    id="citation-explanation"
                    name="citationExplanation"
                    value={expertFeedback.citationExplanation}
                    onChange={handleInputChange}
                    onKeyDown={handleKeyPress}
                  />
                </label>
              </div>
            )}
          </div>

          <div>
            <label className="expert-citation-url" htmlFor="expert-citation-url">
              {t('homepage.expertRating.options.betterCitation')}
              <input
                type="url"
                id="expert-citation-url"
                name="expertCitationUrl"
                value={expertFeedback.expertCitationUrl}
                onChange={handleInputChange}
                onKeyDown={handleKeyPress}
              />
            </label>
          </div>
        </details>
<<<<<<< HEAD
      </GcdsFieldset>
      <button type="submit" className="btn-primary-sm">
        {t('homepage.expertRating.submit')}
      </button>
=======
      </fieldset>
      <button type="submit" className="btn-primary mrgn-lft-sm">{t('homepage.expertRating.submit')}</button>
>>>>>>> aeb4945e
    </form>
  );
};

export default ExpertRatingComponent;<|MERGE_RESOLUTION|>--- conflicted
+++ resolved
@@ -3,11 +3,16 @@
 import { useTranslations } from '../../hooks/useTranslations.js';
 import { FontAwesomeIcon } from '@fortawesome/react-fontawesome';
 
-
 // Shows ratings for a maximum of 4 sentences, and for the citation score
 // if there are somehow 5 sentences, the 5th sentence is ignored _YES THIS IS A HACK
 
-const ExpertRatingComponent = ({ onSubmit, onClose, lang = 'en', sentenceCount = 1, sentences = [] }) => {
+const ExpertRatingComponent = ({
+  onSubmit,
+  onClose,
+  lang = 'en',
+  sentenceCount = 1,
+  sentences = [],
+}) => {
   const { t } = useTranslations(lang);
   const [expertFeedback, setExpertFeedback] = useState({
     sentence1Score: null,
@@ -29,17 +34,13 @@
 
   const handleRadioChange = (event) => {
     const { name, value } = event.target;
-<<<<<<< HEAD
-    setExpertFeedback((prev) => ({ ...prev, [name]: parseInt(value) }));
-=======
     const sentenceNumber = name.replace('Score', '');
-    const updates = { 
+    const updates = {
       [name]: parseInt(value),
-      [`${sentenceNumber}Harmful`]: false // Always reset harmful when changing score
+      [`${sentenceNumber}Harmful`]: false, // Always reset harmful when changing score
     };
-    
-    setExpertFeedback(prev => ({ ...prev, ...updates }));
->>>>>>> aeb4945e
+
+    setExpertFeedback((prev) => ({ ...prev, ...updates }));
   };
 
   const handleInputChange = (event) => {
@@ -49,37 +50,27 @@
 
   const handleCheckboxChange = (event) => {
     const { name, checked } = event.target;
-    setExpertFeedback(prev => ({ ...prev, [name]: checked }));
-  };
-
-    // Prevent form submission on enter key press inside text areas
-    const handleKeyPress = (event) => {
-      if (event.key === 'Enter') {
-        event.preventDefault();
-      }
-    };
+    setExpertFeedback((prev) => ({ ...prev, [name]: checked }));
+  };
+
+  // Prevent form submission on enter key press inside text areas
+  const handleKeyPress = (event) => {
+    if (event.key === 'Enter') {
+      event.preventDefault();
+    }
+  };
 
   const handleSubmit = (event) => {
     event.preventDefault();
-<<<<<<< HEAD
 
     if (
       expertFeedback.expertCitationUrl &&
       !isValidGovernmentUrl(expertFeedback.expertCitationUrl)
     ) {
-      alert(t('homepage.expertRating.errors.invalidUrl'));
-      return;
-    }
-
-    // Calculate total score before submitting
-=======
-    
-    if (expertFeedback.expertCitationUrl && !isValidGovernmentUrl(expertFeedback.expertCitationUrl)) {
       console.error(t('homepage.expertRating.errors.invalidUrl'));
       return;
     }
-    
->>>>>>> aeb4945e
+
     const totalScore = computeTotalScore(expertFeedback);
     const feedbackWithScore = {
       ...expertFeedback,
@@ -106,8 +97,8 @@
       feedback.sentence2Score,
       feedback.sentence3Score,
       feedback.sentence4Score,
-      feedback.citationScore
-    ].some(score => score !== null);
+      feedback.citationScore,
+    ].some((score) => score !== null);
 
     // If no ratings were provided at all, return null
     if (!hasAnyRating) return null;
@@ -117,68 +108,41 @@
       feedback.sentence1Score,
       feedback.sentence2Score,
       feedback.sentence3Score,
-<<<<<<< HEAD
       feedback.sentence4Score,
-    ].filter((score) => score !== null);
-
-    // If no sentences were rated, return 0
-    if (sentenceScores.length === 0) return 0;
-
-    // Calculate average of sentence scores and multiply by 0.75
+    ]
+      .slice(0, sentenceCount)
+      .map((score) => (score === null ? 100 : score)); // Unrated sentences = 100
+
+    // Calculate sentence component
     const sentenceComponent =
       (sentenceScores.reduce((sum, score) => sum + score, 0) / sentenceScores.length) * 0.75;
-
-    // Citation score defaults to 25 (full marks) if not set
-=======
-      feedback.sentence4Score
-    ]
-      .slice(0, sentenceCount)
-      .map(score => score === null ? 100 : score);  // Unrated sentences = 100
-
-    // Calculate sentence component
-    const sentenceComponent = (sentenceScores.reduce((sum, score) => sum + score, 0) / sentenceScores.length) * 0.75;
 
     // Citation score defaults to 25 (good) in two cases:
     // 1. Citation exists but wasn't rated
     // 2. Answer has no citation section at all
->>>>>>> aeb4945e
     const citationComponent = feedback.citationScore !== null ? feedback.citationScore : 25;
 
     const totalScore = sentenceComponent + citationComponent;
-<<<<<<< HEAD
-
-    // Round to 2 decimal places
-=======
-    
->>>>>>> aeb4945e
+
     return Math.round(totalScore * 100) / 100;
   };
 
   return (
     <form onSubmit={handleSubmit} className="expert-rating-container">
-<<<<<<< HEAD
-      <i
-        className="fa-solid fa-close close-icon"
+      <FontAwesomeIcon
+        icon="fa-solid fa-close"
+        className="close-icon"
         onClick={onClose}
         onKeyDown={(e) => e.key === 'Enter' && onClose()}
         role="button"
         tabIndex={0}
         aria-label="Close"
       />
-      <GcdsFieldset>
-=======
-    <FontAwesomeIcon icon="fa-solid fa-close" className="close-icon" 
-        onClick={onClose} 
-        onKeyDown={(e) => e.key === 'Enter' && onClose()} 
-        role="button" 
-        tabIndex={0} 
-        aria-label="Close" />
       <fieldset className="gc-chckbxrdio sm-v">
->>>>>>> aeb4945e
         <h2>{t('homepage.expertRating.intro')}</h2>
         <details className="answer-details" open>
-      <summary>{t('homepage.expertRating.title')}</summary>
-          
+          <summary>{t('homepage.expertRating.title')}</summary>
+
           {/* All sentences 1-4 */}
           {[...Array(Math.min(4, sentenceCount))].map((_, index) => (
             <div key={index + 1} className="sentence-rating-group">
@@ -235,13 +199,12 @@
                       checked={expertFeedback[`sentence${index + 1}Harmful`]}
                       onChange={handleCheckboxChange}
                     />
-                    <label htmlFor={`sentence${index + 1}-harmful`}>
-                      Harmful
-                    </label>
+                    <label htmlFor={`sentence${index + 1}-harmful`}>Harmful</label>
                   </li>
                 )}
               </ul>
-              {(expertFeedback[`sentence${index + 1}Score`] === 80 || expertFeedback[`sentence${index + 1}Score`] === 0) && (
+              {(expertFeedback[`sentence${index + 1}Score`] === 80 ||
+                expertFeedback[`sentence${index + 1}Score`] === 0) && (
                 <div className="explanation-field">
                   <label htmlFor={`sentence${index + 1}-explanation`}>
                     {t('homepage.expertRating.options.explanation')}
@@ -273,9 +236,7 @@
                   checked={expertFeedback.citationScore === 25}
                   onChange={handleRadioChange}
                 />
-                <label htmlFor="citation-25">
-                  {t('homepage.expertRating.options.good')} (25)
-                </label>
+                <label htmlFor="citation-25">{t('homepage.expertRating.options.good')} (25)</label>
               </li>
               <li className="radio">
                 <input
@@ -334,15 +295,10 @@
             </label>
           </div>
         </details>
-<<<<<<< HEAD
-      </GcdsFieldset>
-      <button type="submit" className="btn-primary-sm">
+      </fieldset>
+      <button type="submit" className="btn-primary mrgn-lft-sm">
         {t('homepage.expertRating.submit')}
       </button>
-=======
-      </fieldset>
-      <button type="submit" className="btn-primary mrgn-lft-sm">{t('homepage.expertRating.submit')}</button>
->>>>>>> aeb4945e
     </form>
   );
 };
