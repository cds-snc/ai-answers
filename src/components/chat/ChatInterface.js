--- conflicted
+++ resolved
@@ -436,7 +436,6 @@
               </div>
             </form>
           )}
-<<<<<<< HEAD
           <ChatOptions
             safeT={safeT}
             selectedAI={selectedAI}
@@ -446,106 +445,6 @@
             referringUrl={referringUrl}
             handleReferringUrlChange={handleReferringUrlChange}
           />
-=======
-          <GcdsDetails className="hr" detailsTitle={safeT('homepage.chat.options.title')} tabIndex="0">
-            <div className="ai-toggle">
-              <fieldset className="ai-toggle_fieldset">
-                <div className="ai-toggle_container">
-                  <legend className="ai-toggle_legend">
-                    {safeT('homepage.chat.options.aiSelection.label')}
-                  </legend>
-                  <div className="ai-toggle_option">
-                    <input
-                      type="radio"
-                      id="anthropic"
-                      name="ai-selection"
-                      value="anthropic"
-                      checked={selectedAI === 'anthropic'}
-                      onChange={handleAIToggle}
-                      className="ai-toggle_radio-input"
-                    />
-                    <label htmlFor="anthropic">
-                      {safeT('homepage.chat.options.aiSelection.anthropic')}
-                    </label>
-                  </div>
-                  <div className="ai-toggle_option">
-                    <input
-                      type="radio"
-                      id="openai"
-                      name="ai-selection"
-                      value="openai"
-                      checked={selectedAI === 'openai'}
-                      onChange={handleAIToggle}
-                      className="ai-toggle_radio-input"
-                    />
-                    <label htmlFor="openai">{safeT('homepage.chat.options.aiSelection.openai')}</label>
-                  </div>
-                  <div className="ai-toggle_option">
-                    <input
-                      type="radio"
-                      id="azure"
-                      name="ai-selection"
-                      value="azure"
-                      checked={selectedAI === 'azure'}
-                      onChange={handleAIToggle}
-                      className="ai-toggle_radio-input"
-                    />
-                    <label htmlFor="azure">{safeT('homepage.chat.options.aiSelection.azure')}</label>
-                  </div>
-                </div>
-              </fieldset>
-            </div>
-
-            <div className="search-toggle">
-              <fieldset className="ai-toggle_fieldset">
-                <div className="ai-toggle_container">
-                  <legend className="ai-toggle_legend">
-                    {safeT('homepage.chat.options.searchSelection.label')}
-                  </legend>
-                  <div className="ai-toggle_option">
-                    <input
-                      type="radio"
-                      id="search-canadaca"
-                      name="search-selection"
-                      value="canadaca"
-                      checked={selectedSearch === 'canadaca'}
-                      onChange={handleSearchToggle}
-                      className="ai-toggle_radio-input"
-                    />
-                    <label htmlFor="search-canadaca">
-                      {safeT('homepage.chat.options.searchSelection.canadaca')}
-                    </label>
-                  </div>
-                  <div className="ai-toggle_option">
-                    <input
-                      type="radio"
-                      id="search-google"
-                      name="search-selection"
-                      value="google"
-                      checked={selectedSearch === 'google'}
-                      onChange={handleSearchToggle}
-                      className="ai-toggle_radio-input"
-                    />
-                    <label htmlFor="search-google">
-                      {safeT('homepage.chat.options.searchSelection.google')}
-                    </label>
-                  </div>
-                </div>
-              </fieldset>
-            </div>
-
-            <div className="mrgn-bttm-10">
-              <label htmlFor="referring-url">{safeT('homepage.chat.options.referringUrl.label')}</label>
-              <input
-                id="referring-url"
-                type="url"
-                value={referringUrl}
-                onChange={handleReferringUrlChange}
-                className="chat-border"
-              />
-            </div>
-          </GcdsDetails>
->>>>>>> f42730ea
         </div>
       )}
       
