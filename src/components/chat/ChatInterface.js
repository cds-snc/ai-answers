--- conflicted
+++ resolved
@@ -32,11 +32,7 @@
   lang,
   parsedResponses,
   extractSentences,
-<<<<<<< HEAD
-  chatId
-=======
   chatId,
->>>>>>> 952a03af
 }) => {
   const [charCount, setCharCount] = useState(0);
   const [userHasClickedTextarea, setUserHasClickedTextarea] = useState(false);
