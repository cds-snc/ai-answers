<<<<<<< HEAD
import React, { useEffect, useState, useRef, useCallback } from 'react';
import { GcdsDetails } from '@cdssnc/gcds-components-react';
=======
import React, { useEffect, useState, useRef } from 'react';
>>>>>>> d0e94f83
import FeedbackComponent from './FeedbackComponent.js';
import { FontAwesomeIcon } from '@fortawesome/react-fontawesome';
import ChatOptions from './ChatOptions.js';

const MAX_CHARS = 400;

const ChatInterface = ({
  messages,
  inputText,
  isLoading,
  textareaKey,
  handleInputChange,
  handleSendMessage,
  handleReload,
  handleAIToggle,
  handleSearchToggle,
  handleReferringUrlChange,
  formatAIResponse,
  selectedAI,
  selectedSearch,
  referringUrl,
  turnCount,
  showFeedback,
  displayStatus,
  currentDepartment,
  currentTopic,
  MAX_CONVERSATION_TURNS,
  t,
  lang,
  extractSentences,
  chatId,
}) => {
  // Add safeT helper function
  const safeT = useCallback(
    (key) => {
      const result = t(key);
      return typeof result === 'object' && result !== null ? result.text : result;
    },
    [t]
  );

  const [redactionAlert, setRedactionAlert] = useState('');
  const [lastProcessedMessageId, setLastProcessedMessageId] = useState(null);

  // Effect to announce redaction warnings immediately
    useEffect(() => {
        if (messages.length > 0) {
          const lastMessage = messages[messages.length - 1];
          const secondLastMessage = messages[messages.length - 2];
          
          // Check for redaction warnings (system messages following redacted user messages)
          if (lastMessage.sender === 'system' && lastMessage.error && secondLastMessage && 
              secondLastMessage.sender === 'user' && secondLastMessage.redactedText &&
              lastMessage.id !== lastProcessedMessageId) {
            
            let warningMessage = '';
            
            if (secondLastMessage.redactedText.includes('XXX')) {
              warningMessage = `${safeT('homepage.chat.messages.warning')} ${safeT('homepage.chat.messages.privacyMessage')} ${safeT('homepage.chat.messages.privateContent')}`;
            } else if (secondLastMessage.redactedText.includes('###')) {
              warningMessage = `${safeT('homepage.chat.messages.warning')} ${safeT('homepage.chat.messages.blockedMessage')} ${safeT('homepage.chat.messages.blockedContent')}`;
            }
            
            if (warningMessage) {
              setLastProcessedMessageId(lastMessage.id);
              // Announce warning message followed by the original user message
              setTimeout(() => {
                setRedactionAlert(`${warningMessage} ${safeT('homepage.chat.messages.yourQuestionWas')} ${secondLastMessage.text}`);
                // Clear the alert after a moment
                setTimeout(() => setRedactionAlert(''), 2000);
              }, 500);
            }
          }
        }
      }, [messages, safeT, lastProcessedMessageId]);

  const [charCount, setCharCount] = useState(0);
  const [userHasClickedTextarea, setUserHasClickedTextarea] = useState(false);
  const textareaRef = useRef(null);

  // Function to focus textarea when skip button is clicked
  const focusTextarea = () => {
    if (textareaRef.current) {
      textareaRef.current.focus();
    }
  };

  useEffect(() => {
    const timeoutId = setTimeout(() => {
      if (textareaRef.current) {
        textareaRef.current.focus();
      }
    }, 100);

    return () => clearTimeout(timeoutId);
  }, []);

  useEffect(() => {
    const handleCitationAppearance = () => {
      if (textareaRef.current && !userHasClickedTextarea) {
        textareaRef.current.blur();
      }
    };

    const observer = new MutationObserver((mutations) => {
      for (const mutation of mutations) {
        if (mutation.addedNodes.length) {
          for (const node of mutation.addedNodes) {
            if (node.classList && node.classList.contains('citation-container')) {
              handleCitationAppearance();
              break;
            }
          }
        }
      }
    });

    observer.observe(document.body, {
      childList: true,
      subtree: true,
    });

    return () => observer.disconnect();
  }, [userHasClickedTextarea]);

  useEffect(() => {
    const textarea = document.querySelector('#message');
    const button = document.querySelector('.btn-primary-send');

    // Create loading hint
    const placeholderHint = document.createElement('div');
    placeholderHint.id = 'temp-hint';
    placeholderHint.innerHTML = `<p><FontAwesomeIcon icon="wand-magic-sparkles" />${safeT('homepage.chat.input.loadingHint')}</p>`;

    if (isLoading) {
      if (textarea) {
        textarea.style.display = 'none';
        textarea.parentNode.insertBefore(placeholderHint, textarea);
      }
      if (button) button.style.display = 'none';
    } else {
      if (textarea) textarea.style.display = 'block';
      const tempHint = document.getElementById('temp-hint');
      if (tempHint) tempHint.remove();
    }

    return () => {
      const tempHint = document.getElementById('temp-hint');
      if (tempHint) tempHint.remove();
    };
  }, [isLoading, t, safeT]);

  const getLabelForInput = () => {
    if (turnCount >= 1) {
      const followUp = t('homepage.chat.input.followUp');
      return typeof followUp === 'object' ? followUp.text : followUp;
    }
    const initial = t('homepage.chat.input.initial');
    return typeof initial === 'object' ? initial.text : initial;
  };

  // TOOD is there a difference between paragraphs and sentrences?
  const getLastMessageSentenceCount = () => {
    const lastAiMessage = messages.filter((m) => m.sender === 'ai').pop();
    if (lastAiMessage && lastAiMessage.interaction && lastAiMessage.interaction.answer && lastAiMessage.interaction.answer.paragraphs && lastAiMessage.interaction.answer.paragraphs.length > 0) {
      return lastAiMessage.interaction.answer.paragraphs.reduce(
        (count, paragraph) => count + extractSentences(paragraph).length,
        0
      );
    }
    return 1;
  };

  const handleTextareaInput = (event) => {
    const textarea = event.target;
    setCharCount(textarea.value.length);
    handleInputChange(event);

    // Auto-resize
    textarea.style.height = 'auto';
    textarea.style.height = `${textarea.scrollHeight}px`;
  };

  const handleKeyPress = (event) => {
    if (event.key === 'Enter') {
      if (event.shiftKey) return;

      if (inputText.trim().length === 0 || charCount > MAX_CHARS) {
        event.preventDefault();
        return;
      }

      event.preventDefault();
      handleSendMessage(event);
    }
  };

  const handleTextareaClick = () => {
    setUserHasClickedTextarea(true);
    if (textareaRef.current) {
      textareaRef.current.focus();
    }
  };

  const handleTextareaBlur = () => {
    const chatContainer = document.querySelector('.chat-container');
    if (!chatContainer.contains(document.activeElement)) {
      setUserHasClickedTextarea(false);
    }
  };

  return (
    <div className="chat-container">
      <div className="message-list">
        {messages.map((message) => (
          <div key={`message-${message.id}`} className={`message ${message.sender}`}>
            {message.sender === 'user' ? (
              <div
                className={`user-message-box ${
                  message.redactedText?.includes('XXX')
                    ? 'privacy-box'
                    : message.redactedText?.includes('###')
                      ? 'redacted-box'
                      : ''
                }`}
                {...(message.redactedText && {
                  "aria-describedby": `description-${message.id}`
                })}
              >
                {/* Screen reader descriptions for navigation */}
                {message.redactedText?.includes('XXX') && (
                  <div id={`description-${message.id}`} className="sr-only">
                    {safeT('homepage.chat.messages.warning')} {safeT('homepage.chat.messages.privacyMessage')} {safeT('homepage.chat.messages.privateContent')}
                  </div>
                )}
                {message.redactedText?.includes('###') && (
                  <div id={`description-${message.id}`} className="sr-only">
                    {safeT('homepage.chat.messages.warning')} {safeT('homepage.chat.messages.blockedMessage')} {safeT('homepage.chat.messages.blockedContent')}
                  </div>
                )}
                
                <p
                  className={
                    message.redactedText?.includes('XXX')
                      ? 'privacy-message'
                      : message.redactedText?.includes('###')
                        ? 'redacted-message'
                        : ''
                  }
                  {...(message.redactedText?.includes('###') && { "aria-hidden": "true" })}
                >
                  {message.text}
                </p>
                {message.redactedItems?.length > 0 && message.redactedText && (
                  <p
                    className={
                      message.redactedText?.includes('XXX')
                        ? 'privacy-preview'
                        : message.redactedText?.includes('###')
                          ? 'redacted-preview'
                          : ''
                    }
                    aria-hidden="true"
                  >
                    {message.redactedText?.includes('XXX') && (
                      <>
                        <FontAwesomeIcon icon="fa-circle-exclamation" />{' '}
                        {safeT('homepage.chat.messages.privacyMessage')}
                      </>
                    )}
                    {message.redactedText?.includes('###') &&
                      safeT('homepage.chat.messages.blockedMessage')}
                  </p>
                )}
              </div>
            ) : (
              <>
                {message.error ? (
                  <div
                    className={`error-message-box ${
                      messages[
                        messages.findIndex((m) => m.id === message.id) - 1
                      ]?.redactedText?.includes('XXX')
                        ? 'privacy-error-box'
                        : 'error-box'
                    }`}
                  >
                    <p
                      className={
                        messages[
                          messages.findIndex((m) => m.id === message.id) - 1
                        ]?.redactedText?.includes('XXX')
                          ? 'privacy-error-message'
                          : 'error-message'
                      }
                    >
                      {message.text}
                    </p>
                  </div>
                ) : (
                  <>
                    {formatAIResponse(message.aiService, message)}
                    
                    {chatId && (
                      <div className="chat-id">
                        <p>
                          {safeT('homepage.chat.chatId')}: {chatId}
                        </p>
                      </div>
                    )}
                  </>
                )}
                
                {message.id === messages[messages.length - 1].id &&
                  showFeedback &&
                  !message.error &&
                  message.interaction.answer.answerType !== 'question' && (
                    <FeedbackComponent
                      lang={lang}
                      sentenceCount={getLastMessageSentenceCount()}
                      chatId={chatId}
                      userMessageId={message.id}
                      // Add the new props for the skip button
                      showSkipButton={turnCount < MAX_CONVERSATION_TURNS && !isLoading}
                      onSkip={focusTextarea}
                      skipButtonLabel={safeT('homepage.textarea.ariaLabel.skipfo')}
                    />
                  )}
              </>
            )}
          </div>
        ))}

        {isLoading && (
          <>
            <div key="loading" className="loading-container">
              <div className="loading-animation"></div>
              <div className="loading-text">
                {displayStatus === 'thinkingWithContext'
                  ? `${safeT('homepage.chat.messages.thinkingWithContext')}: ${currentDepartment || ''} - ${currentTopic || ''}`
                  : safeT(`homepage.chat.messages.${displayStatus}`)}
              </div>
            </div>
            <div className="loading-hint-text">
              <FontAwesomeIcon icon="wand-magic-sparkles" />
              &nbsp;
              {safeT('homepage.chat.input.loadingHint')}
            </div>
          </>
        )}

        {turnCount >= MAX_CONVERSATION_TURNS && (
          <div key="limit-reached" className="message ai">
            <div className="limit-reached-message">
              <p>{safeT('homepage.chat.messages.limitReached', { count: MAX_CONVERSATION_TURNS })}</p>
              <button onClick={handleReload} className="btn-primary visible">
                {safeT('homepage.chat.buttons.reload')}
              </button>
            </div>
          </div>
        )}
      </div>

      {turnCount < MAX_CONVERSATION_TURNS && (
        <div className="input-area mt-200">
          {!isLoading && (
            <form className="mrgn-tp-xl mrgn-bttm-lg">
              <div className="field-container">
                <label 
                  htmlFor="message" 
                  aria-label={turnCount === 0 
                    ? (typeof t('homepage.chat.input.initial') === 'object' ? t('homepage.chat.input.initial').ariaLabel : undefined)
                    : (typeof t('homepage.chat.input.followUp') === 'object' ? t('homepage.chat.input.followUp').ariaLabel : undefined)}
                >
                  <span className="aria-hidden" aria-hidden="true">{getLabelForInput()}</span>
                </label>
                <span className="hint-text">
                  <FontAwesomeIcon icon="wand-magic-sparkles" />
                  &nbsp;
                  {safeT('homepage.chat.input.hint')}
                </span>
                <div className="form-group">
                  <textarea
                    ref={textareaRef}
                    id="message"
                    name="message"
                    key={textareaKey}
                    value={inputText}
                    onChange={handleTextareaInput}
                    onKeyDown={handleKeyPress}
                    onClick={handleTextareaClick}
                    onBlur={handleTextareaBlur}
                    aria-label={turnCount === 0 
                      ? safeT('homepage.textarea.ariaLabel.first')
                      : safeT('homepage.textarea.ariaLabel.followon')}
                    required
                    disabled={isLoading}
                  />
                  <button
                    type="submit"
                    onClick={handleSendMessage}
                    className={`btn-primary-send ${inputText.trim().length > 0 && charCount <= MAX_CHARS ? 'visible' : ''}`}
                    disabled={isLoading || charCount > MAX_CHARS || inputText.trim().length === 0}
                    aria-label={safeT('homepage.chat.buttons.send') || 'Send message'}
                  >
                    <span className="button-text">{safeT('homepage.chat.buttons.send')}</span>
                    <FontAwesomeIcon className="button-icon" icon="arrow-up" size="md" />
                  </button>
                </div>

                {charCount >= MAX_CHARS - 10 && (
                  <div className={charCount > MAX_CHARS ? 'character-limit' : 'character-warning'}>
                    <FontAwesomeIcon icon="circle-exclamation" />
                    &nbsp;
                    {charCount > MAX_CHARS
                      ? safeT('homepage.chat.messages.characterLimit')
                          .replace('{count}', Math.max(1, charCount - MAX_CHARS))
                          .replace(
                            '{unit}',
                            charCount - MAX_CHARS === 1
                              ? safeT('homepage.chat.messages.character')
                              : safeT('homepage.chat.messages.characters')
                          )
                      : safeT('homepage.chat.messages.characterWarning')
                          .replace('{count}', MAX_CHARS - charCount)
                          .replace(
                            '{unit}',
                            MAX_CHARS - charCount === 1
                              ? safeT('homepage.chat.messages.character')
                              : safeT('homepage.chat.messages.characters')
                          )}
                  </div>
                )}
              </div>
            </form>
          )}
          <ChatOptions
            safeT={safeT}
            selectedAI={selectedAI}
            handleAIToggle={handleAIToggle}
            selectedSearch={selectedSearch}
            handleSearchToggle={handleSearchToggle}
            referringUrl={referringUrl}
            handleReferringUrlChange={handleReferringUrlChange}
          />
        </div>
      )}
      
      {/* Live region for redaction warnings */}
      <div role="alert" className="sr-only">
        {redactionAlert}
      </div>
      
    </div>
  );
};

export default ChatInterface;<|MERGE_RESOLUTION|>--- conflicted
+++ resolved
@@ -1,9 +1,4 @@
-<<<<<<< HEAD
-import React, { useEffect, useState, useRef, useCallback } from 'react';
-import { GcdsDetails } from '@cdssnc/gcds-components-react';
-=======
 import React, { useEffect, useState, useRef } from 'react';
->>>>>>> d0e94f83
 import FeedbackComponent from './FeedbackComponent.js';
 import { FontAwesomeIcon } from '@fortawesome/react-fontawesome';
 import ChatOptions from './ChatOptions.js';
