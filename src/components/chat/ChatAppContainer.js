import React, { useState, useEffect, useCallback, useMemo, useRef } from 'react';
import ClaudeService from '../../services/ClaudeService.js';
import ChatGPTService from '../../services/ChatGPTService.js';
import CohereService from '../../services/CohereService.js';
import RedactionService from '../../services/RedactionService.js';
import LoggingService from '../../services/LoggingService.js';
import '../../styles/App.css';
import { urlToSearch } from '../../utils/urlToSearch.js';
import { useTranslations } from '../../hooks/useTranslations.js';
import { usePageContext, DEPARTMENT_MAPPINGS } from '../../hooks/usePageParam.js';
import ContextService from '../../services/ContextService.js';
import ChatInterface from './ChatInterface.js';
import FeedbackComponent from './FeedbackComponent.js';

// Utility functions go here, before the component
const extractSentences = (paragraph) => {
  const sentenceRegex = /<s-\d+>(.*?)<\/s-\d+>/g;
  const sentences = [];
  let match;
  while ((match = sentenceRegex.exec(paragraph)) !== null) {
    sentences.push(match[1].trim());
  }
  return sentences.length > 0 ? sentences : [paragraph];
};

// Move parsing logic outside component
const parseMessageContent = (text) => {
  let responseType = 'normal';
  let content = text;

  // Check for and remove tags, storing the response type
  if (text.includes('<not-gc>')) {
    responseType = 'not-gc';
    content = text.replace(/<\/?not-gc>/g, '').trim();
  } else if (text.includes('<pt-muni>')) {
    responseType = 'pt-muni';
    content = text.replace(/<\/?p?-?pt-muni>/g, '').trim();  // Updated regex to catch both <pt-muni> and <p-pt-muni>
  } else if (text.includes('<clarifying-question>')) {
    responseType = 'question';
    content = text.replace(/<\/?clarifying-question>/g, '').trim();
  }

  return { responseType, content };
};

const ChatAppContainer = ({ lang = 'en' }) => {
  const { t } = useTranslations(lang);
  const { url: pageUrl, department: urlDepartment } = usePageContext();
  const [messages, setMessages] = useState([]);
  const [inputText, setInputText] = useState('');
  const [isLoading, setIsLoading] = useState(false);
  const [textareaKey, setTextareaKey] = useState(0);
  const [selectedAI, setSelectedAI] = useState('claude');
  const [showFeedback, setShowFeedback] = useState(false);
  const [checkedCitations, setCheckedCitations] = useState({});
  const [referringUrl, setReferringUrl] = useState(pageUrl || '');
  const [selectedDepartment, setSelectedDepartment] = useState(urlDepartment || '');
  const MAX_CONVERSATION_TURNS = 3;
  const [turnCount, setTurnCount] = useState(0);
  const MAX_CHAR_LIMIT = 400;
  const messageIdCounter = useRef(0);
  const [displayStatus, setDisplayStatus] = useState('startingToThink');
  const [currentDepartment, setCurrentDepartment] = useState('');
  const [currentTopic, setCurrentTopic] = useState('');
  const [currentSearchResults, setCurrentSearchResults] = useState('');
  const [currentDepartmentUrl, setCurrentDepartmentUrl] = useState('');
  const [currentTopicUrl, setCurrentTopicUrl] = useState('');

  // Add a ref to track if we're currently typing
  const isTyping = useRef(false);

  const handleInputChange = (e) => {
    isTyping.current = true;
    setInputText(e.target.value);
    // Reset typing state after a short delay
    setTimeout(() => {
      isTyping.current = false;
    }, 100);
  };

  const handleAIToggle = (e) => {
    setSelectedAI(e.target.value);
    console.log('AI toggled to:', e.target.value); // Add this line for debugging
  };

  const clearInput = useCallback(() => {
    setInputText('');
    setTextareaKey(prevKey => prevKey + 1);
  }, []);

  const parseAIResponse = useCallback((text, aiService) => {
    // console.log('Parsing AI response:', text, aiService);
    const citationHeadRegex = /<citation-head>(.*?)<\/citation-head>/;
    const citationUrlRegex = /<citation-url>(.*?)<\/citation-url>/;
    const confidenceRatingRegex = /<confidence>(.*?)<\/confidence>/;

    const headMatch = text.match(citationHeadRegex);
    const urlMatch = text.match(citationUrlRegex);
    const confidenceMatch = text.match(confidenceRatingRegex);

    let mainContent = text
      .replace(citationHeadRegex, '')
      .replace(citationUrlRegex, '')
      .replace(confidenceRatingRegex, '')
      .trim();

    // Split content into paragraphs, preserving sentence tags
    const paragraphs = mainContent.split(/\n+/);

    const result = {
      paragraphs,
      citationHead: headMatch ? headMatch[1] : null,
      citationUrl: urlMatch ? urlMatch[1] : null,
      confidenceRating: confidenceMatch ? confidenceMatch[1] : null,
      aiService
    };
    // console.log('Parsed AI response:', result);
    return result;
  }, []);

  const logInteraction = useCallback((
    redactedQuestion,
    aiResponse,
    aiService,
    referringUrl,
    citationUrl,
    originalCitationUrl,
    confidenceRating,
    feedback,
    expertFeedback
  ) => {
    console.log('Logging interaction with referringUrl:', referringUrl);

    const logEntry = {
      redactedQuestion,
      aiResponse,
      aiService,
      ...(referringUrl && { referringUrl }),
      citationUrl,
      originalCitationUrl,
      ...(confidenceRating && { confidenceRating }),
      ...(feedback !== undefined && { feedback }),
      ...(expertFeedback && { expertFeedback })
    };

    console.log('Final log entry:', logEntry);

    if (process.env.REACT_APP_ENV === 'production') {
      LoggingService.logInteraction(logEntry, false);
    }
  }, []);

  // Move parsedResponses up, before handleFeedback
  const parsedResponses = useMemo(() => {
    if (isTyping.current) return {};

    const responses = {};
    const processedIds = new Set();

    messages.forEach((message) => {
      if (message.sender === 'ai' && !processedIds.has(message.id) && message.id !== undefined) {
        processedIds.add(message.id);
        
        const { responseType, content } = parseMessageContent(message.text);
        const { paragraphs, citationHead } = parseAIResponse(content, message.aiService);
        
        responses[message.id] = {
          responseType,
          paragraphs,
          citationHead,
          aiService: message.aiService
        };
      }
    });
    return responses;
  }, [messages, parseAIResponse]);

  const handleFeedback = useCallback((isPositive, expertFeedback = null) => {
    const feedback = isPositive ? 'positive' : 'negative';
    console.log(`User feedback: ${feedback}`, expertFeedback);

    // Get the last message (which should be the AI response)
    const lastMessage = messages[messages.length - 1];
    if (lastMessage && lastMessage.sender === 'ai') {
      // Get the parsed response for this message
      const parsedResponse = parsedResponses[lastMessage.id];
      const sentenceCount = parsedResponse ? parsedResponse.paragraphs.reduce((count, paragraph) => {
        return count + extractSentences(paragraph).length;
      }, 0) : 0;

      // Get original URL from AI response
      const { citationUrl: originalCitationUrl, confidenceRating } = parseAIResponse(lastMessage.text, lastMessage.aiService);

      // Get validated URL from checkedCitations
      const lastIndex = messages.length - 1;
      const validationResult = checkedCitations[lastIndex];
      const finalCitationUrl = validationResult?.url || validationResult?.fallbackUrl;

      // Get the user's message (which should be the second-to-last message)
      const userMessage = messages[messages.length - 2];
      if (userMessage && userMessage.sender === 'user') {
        // Only log if there's feedback
        logInteraction(
          userMessage.redactedText,
          lastMessage.text,
          lastMessage.aiService,
          userMessage.referringUrl,
          finalCitationUrl,
          originalCitationUrl,
          confidenceRating,
          feedback,
          expertFeedback
        );
      }

      // Pass sentenceCount to FeedbackComponent
      return <FeedbackComponent onFeedback={handleFeedback} lang={lang} sentenceCount={sentenceCount} />;
    }
  }, [messages, checkedCitations, logInteraction, parseAIResponse, parsedResponses, lang]);

  const handleReferringUrlChange = (e) => {
    const url = e.target.value.trim();
    console.log('Referring URL changed:', url);
    setReferringUrl(url);

    // Parse department from manually entered URL
    try {
      const urlObj = new URL(url);
      const pathSegments = urlObj.pathname.split('/').filter(Boolean);

      // Find matching department
      let newDepartment = '';
      for (const segment of pathSegments) {
        for (const [, value] of Object.entries(DEPARTMENT_MAPPINGS)) {
          if (segment === value.en || segment === value.fr) {
            newDepartment = value.code;
            break;
          }
        }
        if (newDepartment) break;
      }

      // Update department if found, otherwise keep existing
      if (newDepartment) {
        setSelectedDepartment(newDepartment);
      }
    } catch (error) {
      // If URL is invalid or incomplete, don't change the department
      console.log('Invalid URL format:', error);
    }
  };

  const handleReload = () => {
    window.location.reload();
  };

  // Define the failover order for each AI service
  const getNextAIService = (currentAI) => {
    const failoverOrder = {
      'claude': 'chatgpt',
      'chatgpt': 'claude',
      'cohere': 'claude'
    };
    return failoverOrder[currentAI];
  };

  const tryAIService = async (aiType, messageWithUrl, conversationHistory, lang) => {
    switch (aiType) {
      case 'claude':
        return await ClaudeService.sendMessage(messageWithUrl, conversationHistory, lang);
      case 'chatgpt':
        return await ChatGPTService.sendMessage(messageWithUrl, conversationHistory, lang);
      case 'cohere':
        return await CohereService.sendMessage(messageWithUrl, conversationHistory, lang);
      default:
        throw new Error('Invalid AI service');
    }
  };

  const handleSendMessage = useCallback(async () => {
    if (inputText.trim() !== '' && !isLoading) {
      try {
        setIsLoading(true);
        let usedAI = selectedAI;

        // Initial validation checks
        if (inputText.length > MAX_CHAR_LIMIT) {
          const errorMessageId = messageIdCounter.current++;
          setMessages(prevMessages => [
            ...prevMessages,
            {
              id: errorMessageId,
              text: t('homepage.chat.messages.characterLimit'),
              sender: 'system',
              error: true
            }
          ]);
          return;
        }

        // First validate and redact the message
        const userMessage = inputText.trim();
        const { redactedText, redactedItems } = RedactionService.redactText(userMessage);

        // Check for blocked content
        const hasBlockedContent = redactedText.includes('###');
        if (hasBlockedContent) {
          const userMessageId = messageIdCounter.current++;
          const blockedMessageId = messageIdCounter.current++;
          setMessages(prevMessages => [
            ...prevMessages,
            {
              id: userMessageId,
              text: redactedText,
              redactedText: redactedText,
              redactedItems: redactedItems,
              sender: 'user'
            },
            {
              id: blockedMessageId,
              text: t('homepage.chat.messages.blockedContent'),
              sender: 'system',
              error: true
            }
          ]);
          clearInput();
          return;
        }

        setDisplayStatus('startingToThink');
        // Now that message is validated and redacted, show formatted message with "Starting to think..."
        const userMessageId = messageIdCounter.current++;
        setMessages(prevMessages => [
          ...prevMessages,
          {
            id: userMessageId,
            text: userMessage,
            redactedText: redactedText,
            redactedItems: redactedItems,
            sender: 'user',
            ...(referringUrl.trim() && { referringUrl: referringUrl.trim() })
          }
        ]);

        clearInput();

        // Get context only for the first message
        let department = selectedDepartment;
        let topic = '';
        let topicUrl = '';
        let departmentUrl = '';
        let searchResults = '';

        if (!referringUrl && turnCount === 0) {
          try {
            const contextMessage = `${redactedText}${referringUrl ? `\n<referring-url>${referringUrl}</referring-url>` : ''
              }`;
            const derivedContext = await ContextService.deriveContext(contextMessage, lang, department);
            department = derivedContext.department;
            topic = derivedContext.topic;
            topicUrl = derivedContext.topicUrl;
            departmentUrl = derivedContext.departmentUrl;
            searchResults = derivedContext.searchResults;
            setCurrentDepartment(derivedContext.department);
            setCurrentTopic(derivedContext.topic);
            setCurrentSearchResults(derivedContext.searchResults);
            setCurrentDepartmentUrl(derivedContext.departmentUrl);
            setCurrentTopicUrl(derivedContext.topicUrl);
            console.log('Derived context:', { department, topic, topicUrl, departmentUrl, searchResults });
          } catch (error) {
            console.error('Error deriving context:', error);
            department = '';
            topic = '';
            setCurrentDepartment('');
            setCurrentTopic('');
          }
        } else {
          // Load the variables for the context that are saved in the React state
          department = currentDepartment;
          topic = currentTopic;
          topicUrl = currentTopicUrl;
          departmentUrl = currentDepartmentUrl;
          searchResults = currentSearchResults;
        }

        if (department && topic) {
          setDisplayStatus('thinkingWithContext');
        } else {
          setDisplayStatus('thinking');
        }

        // Prepare the message with context for AI processing
        const messageWithUrl = `${redactedText}${referringUrl ? `\n<referring-url>${referringUrl}</referring-url>` : ''
          }${department ? `\n<department>${department}</department>` : ''
          }${topic ? `\n<topic>${topic}</topic>` : ''
          }${topicUrl ? `\n<topicUrl>${topicUrl}</topicUrl>` : ''
          }${departmentUrl ? `\n<departmentUrl>${departmentUrl}</departmentUrl>` : ''
          }${searchResults ? `\n<searchResults>${searchResults}</searchResults>` : ''
          }`;

        // Get conversation history for context
        const conversationHistory = messages
          .filter(m => !m.temporary)
          .map(m => ({
            role: m.sender === 'user' ? 'user' : 'assistant',
            content: m.redactedText || m.text
          }));

        // Try primary AI service first, yes first
        try {
          const response = await tryAIService(selectedAI, messageWithUrl, conversationHistory, lang);

          // Parse the response for citations
          const { citationUrl: originalCitationUrl } = parseAIResponse(response, usedAI);

          // Generate new message ID early
          const newMessageId = messageIdCounter.current++;

          // Validate URL if present
          let finalCitationUrl, confidenceRating;
          if (originalCitationUrl) {
            const validationResult = await urlToSearch.validateAndCheckUrl(
              originalCitationUrl,
              lang,
              redactedText,
              selectedDepartment,
              t
            );

            // Store validation result in checkedCitations
            setCheckedCitations(prev => ({
              ...prev,
              [newMessageId]: {
                url: validationResult?.url,
                fallbackUrl: validationResult?.fallbackUrl,
                confidenceRating: validationResult?.confidenceRating || '0.1',
                finalCitationUrl: validationResult?.url || validationResult?.fallbackUrl
              }
            }));

            finalCitationUrl = validationResult?.url || validationResult?.fallbackUrl;
            confidenceRating = validationResult?.confidenceRating || '0.1';
          }

          // Add the AI response to messages using addMessage
          // Add message with the new ID
          setMessages(prev => [...prev, {
            id: newMessageId,
            text: response,
            sender: 'ai',
            aiService: usedAI,
            department: department
          }]);

          setTurnCount(prev => prev + 1);
          setShowFeedback(true);

          // Log the interaction with the validated URL
          logInteraction(
            redactedText,
            response,
            usedAI,
            referringUrl.trim() || undefined,
            finalCitationUrl,
            originalCitationUrl,
            confidenceRating
          );

        } catch (error) {
          console.error(`Error with ${selectedAI}:`, error);

          // Try fallback AI service
          const fallbackAI = getNextAIService(selectedAI);
          try {
            const fallbackResponse = await tryAIService(fallbackAI, messageWithUrl, conversationHistory, lang);

            // Add the fallback AI response
            const fallbackMessageId = messageIdCounter.current++;
            
            const { citationUrl: fallbackCitationUrl } = parseAIResponse(fallbackResponse, usedAI);

            let finalCitationUrl;
            if (fallbackCitationUrl) {
              const validationResult = await urlToSearch.validateAndCheckUrl(
                fallbackCitationUrl,
                lang,
                redactedText,
                selectedDepartment,
                t
              );

              // Store validation result in checkedCitations
              setCheckedCitations(prev => ({
                ...prev,
                [fallbackMessageId]: {
                  url: validationResult?.url,
                  fallbackUrl: validationResult?.fallbackUrl,
                  confidenceRating: validationResult?.confidenceRating || '0.1',
                  finalCitationUrl: validationResult?.url || validationResult?.fallbackUrl
                }
              }));

            }

            setMessages(prevMessages => [
              ...prevMessages,
              {
                id: fallbackMessageId,
                text: fallbackResponse,
                sender: 'ai',
                aiService: fallbackAI
              }
            ]);

            setTurnCount(prev => prev + 1);
            setShowFeedback(true);
            setDisplayStatus('thinkingMore');

            // Log the fallback interaction
            const { citationUrl: originalCitationUrl, confidenceRating } = parseAIResponse(fallbackResponse, fallbackAI);
            logInteraction(
              redactedText,
              fallbackResponse,
              fallbackAI,
              referringUrl,
              null,
              originalCitationUrl,
              confidenceRating
            );

          } catch (fallbackError) {
            console.error(`Error with fallback ${fallbackAI}:`, fallbackError);
            const errorMessageId = messageIdCounter.current++;
            setMessages(prevMessages => [
              ...prevMessages,
              {
                id: errorMessageId,
                text: t('homepage.chat.messages.error'),
                sender: 'system',
                error: true
              }
            ]);
          }
        }

      } catch (error) {
        console.error('Error in handleSendMessage:', error);
        const errorMessageId = messageIdCounter.current++;
        setMessages(prevMessages => [
          ...prevMessages,
          {
            id: errorMessageId,
            text: t('homepage.chat.messages.error'),
            sender: 'system',
            error: true
          }
        ]);
      } finally {
        setIsLoading(false);
      }
    }
  }, [
    inputText,
    referringUrl,
    selectedAI,
    lang,
    t,
    clearInput,
    selectedDepartment,
    isLoading,
    logInteraction,
    messages,
    parseAIResponse,
    turnCount
  ]);

  useEffect(() => {
    if (pageUrl && !referringUrl) {
      setReferringUrl(pageUrl);
    }

    if (urlDepartment && !selectedDepartment) {
      setSelectedDepartment(urlDepartment);
    }
  }, [pageUrl, urlDepartment, referringUrl, selectedDepartment]);

<<<<<<< HEAD
=======
  // Memoize the parsed responses with better message tracking
  const parsedResponses = useMemo(() => {
    if (isTyping.current) return {};

    const responses = {};
    const processedIds = new Set();

    messages.forEach((message) => {
      if (message.sender === 'ai' && !processedIds.has(message.id) && message.id !== undefined) {
        processedIds.add(message.id);
        // console.log(`Parsing message ${message.id}:`, message.text.substring(0, 100) + '...');

        const { responseType, content } = parseMessageContent(message.text);
        const { paragraphs, citationHead } = parseAIResponse(content, message.aiService);

        responses[message.id] = {
          responseType,
          paragraphs,
          citationHead,
          aiService: message.aiService
        };
      }
    });
    return responses;
  }, [messages, parseAIResponse]);

>>>>>>> 11f81686
  const formatAIResponse = useCallback((text, aiService, messageId) => {
    if (!isTyping.current && messageId !== undefined) {
      // console.log('Formatting message:', messageId);
    }

    const parsedResponse = parsedResponses[messageId];
    if (!parsedResponse) return null;

    const citationResult = checkedCitations[messageId];
    const displayUrl = citationResult?.finalCitationUrl || citationResult?.url || citationResult?.fallbackUrl;
    const finalConfidenceRating = citationResult ? citationResult.confidenceRating : '0.1';

    // Find the message to get its department
    const message = messages.find(m => m.id === messageId);
    const messageDepartment = message?.department || selectedDepartment;

    return (
      <div className="ai-message-content">
        {parsedResponse.paragraphs.map((paragraph, index) => {
          const sentences = extractSentences(paragraph);
          return sentences.map((sentence, sentenceIndex) => (
            <p key={`${messageId}-p${index}-s${sentenceIndex}`} className="ai-sentence">
              {sentence}
            </p>
          ));
        })}
        {parsedResponse.responseType === 'normal' && (parsedResponse.citationHead || displayUrl) && (
          <div className="citation-container">
            {parsedResponse.citationHead && <p key={`${messageId}-head`} className="citation-head">{parsedResponse.citationHead}</p>}
            {displayUrl && (
              <p key={`${messageId}-link`} className="citation-link">
                <a href={displayUrl} target="_blank" rel="noopener noreferrer">
                  {displayUrl}
                </a>
              </p>
            )}
            <p key={`${messageId}-confidence`} className="confidence-rating">
              {finalConfidenceRating !== undefined && `${t('homepage.chat.citation.confidence')} ${finalConfidenceRating}`}
              {finalConfidenceRating !== undefined && (aiService || messageDepartment) && ' | '}
              {aiService && `${t('homepage.chat.citation.ai')} ${aiService}`}
              {messageDepartment && ` | ${messageDepartment}`}
            </p>
          </div>
        )}
      </div>
    );
  }, [parsedResponses, checkedCitations, t, selectedDepartment, messages]);

  // Add handler for department changes
  const handleDepartmentChange = (department) => {
    setSelectedDepartment(department);
  };

  return (
    <ChatInterface
      messages={messages}
      inputText={inputText}
      isLoading={isLoading}
      textareaKey={textareaKey}
      handleInputChange={handleInputChange}
      handleSendMessage={handleSendMessage}
      handleReload={handleReload}
      handleAIToggle={handleAIToggle}
      handleDepartmentChange={handleDepartmentChange}
      handleReferringUrlChange={handleReferringUrlChange}
      handleFeedback={handleFeedback}
      formatAIResponse={formatAIResponse}
      selectedAI={selectedAI}
      selectedDepartment={selectedDepartment}
      referringUrl={referringUrl}
      turnCount={turnCount}
      showFeedback={showFeedback}
      displayStatus={displayStatus}
      currentDepartment={currentDepartment}
      currentTopic={currentTopic}
      currentSearchResults={currentSearchResults}
      MAX_CONVERSATION_TURNS={MAX_CONVERSATION_TURNS}
      t={t}
      lang={lang}
      privacyMessage={t('homepage.chat.messages.privacy')}
      getLabelForInput={() => turnCount >= 1 ? t('homepage.chat.input.followUp') : t('homepage.chat.input.initial')}
      extractSentences={extractSentences}
      parsedResponses={parsedResponses}
      checkedCitations={checkedCitations}
    />
  );
};

export default ChatAppContainer;<|MERGE_RESOLUTION|>--- conflicted
+++ resolved
@@ -10,7 +10,6 @@
 import { usePageContext, DEPARTMENT_MAPPINGS } from '../../hooks/usePageParam.js';
 import ContextService from '../../services/ContextService.js';
 import ChatInterface from './ChatInterface.js';
-import FeedbackComponent from './FeedbackComponent.js';
 
 // Utility functions go here, before the component
 const extractSentences = (paragraph) => {
@@ -150,31 +149,6 @@
     }
   }, []);
 
-  // Move parsedResponses up, before handleFeedback
-  const parsedResponses = useMemo(() => {
-    if (isTyping.current) return {};
-
-    const responses = {};
-    const processedIds = new Set();
-
-    messages.forEach((message) => {
-      if (message.sender === 'ai' && !processedIds.has(message.id) && message.id !== undefined) {
-        processedIds.add(message.id);
-        
-        const { responseType, content } = parseMessageContent(message.text);
-        const { paragraphs, citationHead } = parseAIResponse(content, message.aiService);
-        
-        responses[message.id] = {
-          responseType,
-          paragraphs,
-          citationHead,
-          aiService: message.aiService
-        };
-      }
-    });
-    return responses;
-  }, [messages, parseAIResponse]);
-
   const handleFeedback = useCallback((isPositive, expertFeedback = null) => {
     const feedback = isPositive ? 'positive' : 'negative';
     console.log(`User feedback: ${feedback}`, expertFeedback);
@@ -182,14 +156,9 @@
     // Get the last message (which should be the AI response)
     const lastMessage = messages[messages.length - 1];
     if (lastMessage && lastMessage.sender === 'ai') {
-      // Get the parsed response for this message
-      const parsedResponse = parsedResponses[lastMessage.id];
-      const sentenceCount = parsedResponse ? parsedResponse.paragraphs.reduce((count, paragraph) => {
-        return count + extractSentences(paragraph).length;
-      }, 0) : 0;
-
+      const { text: aiResponse, aiService } = lastMessage;
       // Get original URL from AI response
-      const { citationUrl: originalCitationUrl, confidenceRating } = parseAIResponse(lastMessage.text, lastMessage.aiService);
+      const { citationUrl: originalCitationUrl, confidenceRating } = parseAIResponse(aiResponse, aiService);
 
       // Get validated URL from checkedCitations
       const lastIndex = messages.length - 1;
@@ -202,8 +171,8 @@
         // Only log if there's feedback
         logInteraction(
           userMessage.redactedText,
-          lastMessage.text,
-          lastMessage.aiService,
+          aiResponse,
+          aiService,
           userMessage.referringUrl,
           finalCitationUrl,
           originalCitationUrl,
@@ -212,11 +181,8 @@
           expertFeedback
         );
       }
-
-      // Pass sentenceCount to FeedbackComponent
-      return <FeedbackComponent onFeedback={handleFeedback} lang={lang} sentenceCount={sentenceCount} />;
-    }
-  }, [messages, checkedCitations, logInteraction, parseAIResponse, parsedResponses, lang]);
+    }
+  }, [messages, checkedCitations, logInteraction, parseAIResponse]);
 
   const handleReferringUrlChange = (e) => {
     const url = e.target.value.trim();
@@ -584,8 +550,6 @@
     }
   }, [pageUrl, urlDepartment, referringUrl, selectedDepartment]);
 
-<<<<<<< HEAD
-=======
   // Memoize the parsed responses with better message tracking
   const parsedResponses = useMemo(() => {
     if (isTyping.current) return {};
@@ -612,7 +576,6 @@
     return responses;
   }, [messages, parseAIResponse]);
 
->>>>>>> 11f81686
   const formatAIResponse = useCallback((text, aiService, messageId) => {
     if (!isTyping.current && messageId !== undefined) {
       // console.log('Formatting message:', messageId);
