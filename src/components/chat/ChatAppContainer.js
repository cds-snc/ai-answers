import React, { useState, useEffect, useCallback, useMemo, useRef } from 'react';
import '../../styles/App.css';
import { useTranslations } from '../../hooks/useTranslations.js';
import { usePageContext, DEPARTMENT_MAPPINGS } from '../../hooks/usePageParam.js';
import ChatInterface from './ChatInterface.js';
<<<<<<< HEAD
import MessageService from '../../services/AnswerService.js';
import { getApiUrl } from '../../utils/apiToUrl.js';
=======
import { ChatPipelineService, RedactionError } from '../../services/ChatPipelineService.js';
import { DataStoreService } from '../../services/DataStoreService.js';


>>>>>>> 952a03af

// Utility functions go here, before the component
const extractSentences = (paragraph) => {
  const sentenceRegex = /<s-?\d+>(.*?)<\/s-?\d+>/g;
  const sentences = [];
  let match;
  while ((match = sentenceRegex.exec(paragraph)) !== null) {
    sentences.push(match[1].trim());
  }
  return sentences.length > 0 ? sentences : [paragraph];
};




const ChatAppContainer = ({ lang = 'en', chatId }) => {
  const { t } = useTranslations(lang);
  const { url: pageUrl, department: urlDepartment } = usePageContext();
  const [messages, setMessages] = useState([]);
  const [inputText, setInputText] = useState('');
  const [isLoading, setIsLoading] = useState(false);
  const [textareaKey, setTextareaKey] = useState(0);
  const [selectedAI, setSelectedAI] = useState('openai'); //Changed from on Jan 10 2025
  const [showFeedback, setShowFeedback] = useState(false);
  const [referringUrl, setReferringUrl] = useState(pageUrl || '');
  const [selectedDepartment, setSelectedDepartment] = useState(urlDepartment || '');
  const MAX_CONVERSATION_TURNS = 3;
  const [turnCount, setTurnCount] = useState(0);
  const MAX_CHAR_LIMIT = 400;
  const messageIdCounter = useRef(0);
  const [displayStatus, setDisplayStatus] = useState('startingToThink');
<<<<<<< HEAD
  const [currentDepartment, setCurrentDepartment] = useState('');
  const [currentTopic, setCurrentTopic] = useState('');
  const [currentSearchResults, setCurrentSearchResults] = useState('');
  const [currentDepartmentUrl, setCurrentDepartmentUrl] = useState('');
  const [currentTopicUrl, setCurrentTopicUrl] = useState('');
  const [chatId, setChatId] = useState(null);
=======

>>>>>>> 952a03af

  // Add a ref to track if we're currently typing
  const isTyping = useRef(false);

  const statusMessages = useMemo(() => ({
    redacting: t('homepage.chat.messages.redacting'),
    searching: t('homepage.chat.messages.searching'),
    gettingContext: t('homepage.chat.messages.gettingContext'),
    generatingAnswer: t('homepage.chat.messages.generatingAnswer'),
    complete: t('homepage.chat.messages.complete'),
    error: t('homepage.chat.messages.error'),
    verifyingCitation: t('homepage.chat.messages.verifyingCitation'),
    updatingDatastore: t('homepage.chat.messages.updatingDatastore'),
    moderatingAnswer: t('homepage.chat.messages.moderatingAnswer'),
    needClarification: t('homepage.chat.messages.needClarification'),
  }), [t]);

  const handleInputChange = (e) => {
    isTyping.current = true;
    setInputText(e.target.value);
    // Reset typing state after a short delay
    setTimeout(() => {
      isTyping.current = false;
    }, 100);
  };

  const handleAIToggle = (e) => {
    setSelectedAI(e.target.value);
    console.log('AI toggled to:', e.target.value); // Add this line for debugging
  };

  const clearInput = useCallback(() => {
    setInputText('');
    setTextareaKey(prevKey => prevKey + 1);
  }, []);

  const handleFeedback = useCallback((isPositive, expertFeedback = null) => {
    DataStoreService.persistFeedback(isPositive, expertFeedback);
  }, [messages, referringUrl]);

  const handleReferringUrlChange = (e) => {
    const url = e.target.value.trim();
    console.log('Referring URL changed:', url);
    setReferringUrl(url);

    // Parse department from manually entered URL
    try {
      const urlObj = new URL(url);
      const pathSegments = urlObj.pathname.split('/').filter(Boolean);

      // Find matching department
      let newDepartment = '';
      for (const segment of pathSegments) {
        for (const [, value] of Object.entries(DEPARTMENT_MAPPINGS)) {
          if (segment === value.en || segment === value.fr) {
            newDepartment = value.code;
            break;
          }
        }
        if (newDepartment) break;
      }

      // Update department if found, otherwise keep existing
      if (newDepartment) {
        setSelectedDepartment(newDepartment);
      }
    } catch (error) {
      // If URL is invalid or incomplete, don't change the department
      console.log('Invalid URL format:', error);
    }
  };

  const handleReload = () => {
    window.location.reload();
  };


  const handleSendMessage = useCallback(async () => {
    if (inputText.trim() !== '' && !isLoading) {

      setIsLoading(true);

      // Initial validation checks
      if (inputText.length > MAX_CHAR_LIMIT) {
        const errorMessageId = messageIdCounter.current++;
        setMessages(prevMessages => [
          ...prevMessages,
          {
            id: errorMessageId,
            text: t('homepage.chat.messages.characterLimit'),
            sender: 'system',
            error: true
          }
        ]);
        return;
      }
      const userMessageId = messageIdCounter.current++;
      const userMessage = inputText.trim();
        setMessages(prevMessages => [
          ...prevMessages,
          {
            id: userMessageId,
            text: userMessage,
            sender: 'user',
            ...(referringUrl.trim() && { referringUrl: referringUrl.trim() })
          }
        ]);
      try {
        const interaction = await ChatPipelineService.processResponse(chatId, userMessage, messageIdCounter.current, messages, lang, selectedDepartment, referringUrl, selectedAI, t, (status) => { setDisplayStatus(status); });
        clearInput();
        // Add the AI response to messages
        setMessages(prevMessages => [...prevMessages, {
          id: userMessageId,
          interaction: interaction,
          sender: 'ai',
          aiService: selectedAI,
        }]);

        setTurnCount(prev => prev + 1);
        
        setShowFeedback(true);
        setIsLoading(false);

      } catch (error) {
        if (error instanceof RedactionError) {
          const userMessageId = messageIdCounter.current++;
          const blockedMessageId = messageIdCounter.current++;
          setMessages(prevMessages => prevMessages.slice(0, -1));
          setMessages(prevMessages => [
            ...prevMessages,
            {
              id: userMessageId,
              text: error.redactedText,
              redactedText: error.redactedText,
              redactedItems: error.redactedItems,
              sender: 'user',
              error: true
            },
            {
              id: blockedMessageId,
              text: <div dangerouslySetInnerHTML={{
                __html: '<i class="fa-solid fa-circle-exclamation"></i>' +
                  (error.redactedText.includes('XXX') ? t('homepage.chat.messages.privateContent') : t('homepage.chat.messages.blockedContent'))
              }} />,
              sender: 'system',
              error: true
            }
          ]);
          clearInput();
          setIsLoading(false);
          return;
        } else {
          console.error('Error in handleSendMessage:', error);
          const errorMessageId = messageIdCounter.current++;
          setMessages(prevMessages => [
            ...prevMessages,
            {
              id: errorMessageId,
              text: t('homepage.chat.messages.error'),
              sender: 'system',
              error: true
            }
          ]);
          clearInput();
          setIsLoading(false);
        }
      }

    }
  }, [
    inputText,
    referringUrl,
    selectedAI,
    lang,
    t,
    clearInput,
    selectedDepartment,
    isLoading,
    messages,
    turnCount,
  ]);

  useEffect(() => {
    if (pageUrl && !referringUrl) {
      setReferringUrl(pageUrl);
    }
    if (urlDepartment && !selectedDepartment) {
      setSelectedDepartment(urlDepartment);
    }
  }, [pageUrl, urlDepartment, referringUrl, selectedDepartment]);

<<<<<<< HEAD
  useEffect(() => {
    async function fetchSession() {
      try {
        const res = await fetch(getApiUrl('db-chat-session'));
        if (!res.ok) throw new Error('Failed to fetch session');
        const data = await res.json();
        setChatId(data.chatId);
      } catch (error) {
        console.error('Error fetching chat session:', error);
      }
    }
    fetchSession();
  }, []);

  // Memoize the parsed responses with better message tracking
  const parsedResponses = useMemo(() => {
    if (isTyping.current) return {};

    const responses = {};
    const processedIds = new Set();

    messages.forEach((message) => {
      if (message.sender === 'ai' && !processedIds.has(message.id) && message.id !== undefined) {
        processedIds.add(message.id);
        // console.log(`Parsing message ${message.id}:`, message.text.substring(0, 100) + '...');

        const { responseType, content } = parseMessageContent(message.text);
        const { paragraphs, citationHead } = parseAIResponse(content, message.aiService);

        responses[message.id] = {
          responseType,
          paragraphs,
          citationHead,
          aiService: message.aiService
        };
      }
    });
    return responses;
  }, [messages, parseAIResponse]);

  const formatAIResponse = useCallback((text, aiService, messageId) => {
    if (!isTyping.current && messageId !== undefined) {
      // console.log('Formatting message:', messageId);
    }

    const parsedResponse = parsedResponses[messageId];
    if (!parsedResponse) return null;

    // Clean up any instruction tags from the paragraphs
    if (parsedResponse.paragraphs) {
      parsedResponse.paragraphs = parsedResponse.paragraphs.map(paragraph =>
=======
  const formatAIResponse = useCallback((aiService,message) => {
    const messageId = message.id;
    let paragraphs = message.interaction.answer.paragraphs;
    if (paragraphs) {
      paragraphs = paragraphs.map(paragraph =>
>>>>>>> 952a03af
        paragraph.replace(/<translated-question>.*?<\/translated-question>/g, '')
      );
    }
    const displayUrl = message.interaction.citationUrl;
    const finalConfidenceRating = message.interaction.confidenceRating ? message.interaction.confidenceRating : '0.1';

    const messageDepartment = message?.department || selectedDepartment;

    return (
      <div className="ai-message-content">
        {paragraphs.map((paragraph, index) => {
          const sentences = extractSentences(paragraph);
          return sentences.map((sentence, sentenceIndex) => (
            <p key={`${messageId}-p${index}-s${sentenceIndex}`} className="ai-sentence">
              {sentence}
            </p>
          ));
        })}
        {message.interaction.answer.answerType === 'normal' && (message.interaction.answer.citationHead || displayUrl) && (
          <div className="citation-container">
            {message.interaction.answer.citationHead && <p key={`${messageId}-head`} className="citation-head">{message.interaction.answer.citationHead}</p>}
            {displayUrl && (
              <p key={`${messageId}-link`} className="citation-link">
                <a href={displayUrl} target="_blank" rel="noopener noreferrer">
                  {displayUrl}
                </a>
              </p>
            )}
            <p key={`${messageId}-confidence`} className="confidence-rating">
              {finalConfidenceRating !== undefined && `${t('homepage.chat.citation.confidence')} ${finalConfidenceRating}`}
              {finalConfidenceRating !== undefined && (aiService || messageDepartment) && ' | '}
              {aiService && `${t('homepage.chat.citation.ai')} ${aiService}`}
              {messageDepartment && ` | ${messageDepartment}`}
            </p>
          </div>
        )}
      </div>
    );
  }, [t, messages]);

  // Add handler for department changes
  const handleDepartmentChange = (department) => {
    setSelectedDepartment(department);
  };

  return (
    <ChatInterface
      messages={messages}
      inputText={inputText}
      isLoading={isLoading}
      textareaKey={textareaKey}
      handleInputChange={handleInputChange}
      handleSendMessage={handleSendMessage}
      handleReload={handleReload}
      handleAIToggle={handleAIToggle}
      handleDepartmentChange={handleDepartmentChange}
      handleReferringUrlChange={handleReferringUrlChange}
      handleFeedback={handleFeedback}
      formatAIResponse={formatAIResponse}
      selectedAI={selectedAI}
      selectedDepartment={selectedDepartment}
      referringUrl={referringUrl}
      turnCount={turnCount}
      showFeedback={showFeedback}
      displayStatus={displayStatus}
      MAX_CONVERSATION_TURNS={MAX_CONVERSATION_TURNS}
      t={t}
      lang={lang}
      privacyMessage={t('homepage.chat.messages.privacy')}
      getLabelForInput={() => turnCount >= 1 ? t('homepage.chat.input.followUp') : t('homepage.chat.input.initial')}
      extractSentences={extractSentences}
      chatId={chatId}
    />
  );
};

export default ChatAppContainer;<|MERGE_RESOLUTION|>--- conflicted
+++ resolved
@@ -3,15 +3,10 @@
 import { useTranslations } from '../../hooks/useTranslations.js';
 import { usePageContext, DEPARTMENT_MAPPINGS } from '../../hooks/usePageParam.js';
 import ChatInterface from './ChatInterface.js';
-<<<<<<< HEAD
-import MessageService from '../../services/AnswerService.js';
-import { getApiUrl } from '../../utils/apiToUrl.js';
-=======
 import { ChatPipelineService, RedactionError } from '../../services/ChatPipelineService.js';
 import { DataStoreService } from '../../services/DataStoreService.js';
 
 
->>>>>>> 952a03af
 
 // Utility functions go here, before the component
 const extractSentences = (paragraph) => {
@@ -43,16 +38,7 @@
   const MAX_CHAR_LIMIT = 400;
   const messageIdCounter = useRef(0);
   const [displayStatus, setDisplayStatus] = useState('startingToThink');
-<<<<<<< HEAD
-  const [currentDepartment, setCurrentDepartment] = useState('');
-  const [currentTopic, setCurrentTopic] = useState('');
-  const [currentSearchResults, setCurrentSearchResults] = useState('');
-  const [currentDepartmentUrl, setCurrentDepartmentUrl] = useState('');
-  const [currentTopicUrl, setCurrentTopicUrl] = useState('');
-  const [chatId, setChatId] = useState(null);
-=======
-
->>>>>>> 952a03af
+
 
   // Add a ref to track if we're currently typing
   const isTyping = useRef(false);
@@ -244,65 +230,11 @@
     }
   }, [pageUrl, urlDepartment, referringUrl, selectedDepartment]);
 
-<<<<<<< HEAD
-  useEffect(() => {
-    async function fetchSession() {
-      try {
-        const res = await fetch(getApiUrl('db-chat-session'));
-        if (!res.ok) throw new Error('Failed to fetch session');
-        const data = await res.json();
-        setChatId(data.chatId);
-      } catch (error) {
-        console.error('Error fetching chat session:', error);
-      }
-    }
-    fetchSession();
-  }, []);
-
-  // Memoize the parsed responses with better message tracking
-  const parsedResponses = useMemo(() => {
-    if (isTyping.current) return {};
-
-    const responses = {};
-    const processedIds = new Set();
-
-    messages.forEach((message) => {
-      if (message.sender === 'ai' && !processedIds.has(message.id) && message.id !== undefined) {
-        processedIds.add(message.id);
-        // console.log(`Parsing message ${message.id}:`, message.text.substring(0, 100) + '...');
-
-        const { responseType, content } = parseMessageContent(message.text);
-        const { paragraphs, citationHead } = parseAIResponse(content, message.aiService);
-
-        responses[message.id] = {
-          responseType,
-          paragraphs,
-          citationHead,
-          aiService: message.aiService
-        };
-      }
-    });
-    return responses;
-  }, [messages, parseAIResponse]);
-
-  const formatAIResponse = useCallback((text, aiService, messageId) => {
-    if (!isTyping.current && messageId !== undefined) {
-      // console.log('Formatting message:', messageId);
-    }
-
-    const parsedResponse = parsedResponses[messageId];
-    if (!parsedResponse) return null;
-
-    // Clean up any instruction tags from the paragraphs
-    if (parsedResponse.paragraphs) {
-      parsedResponse.paragraphs = parsedResponse.paragraphs.map(paragraph =>
-=======
   const formatAIResponse = useCallback((aiService,message) => {
     const messageId = message.id;
     let paragraphs = message.interaction.answer.paragraphs;
     if (paragraphs) {
       paragraphs = paragraphs.map(paragraph =>
->>>>>>> 952a03af
         paragraph.replace(/<translated-question>.*?<\/translated-question>/g, '')
       );
     }
