import React, { useState, useEffect, useCallback, useRef } from 'react';
import '../../styles/App.css';
import { useTranslations } from '../../hooks/useTranslations.js';
import { usePageContext, DEPARTMENT_MAPPINGS } from '../../hooks/usePageParam.js';
import ChatInterface from './ChatInterface.js';
import { ChatWorkflowService, RedactionError, ShortQueryValidation } from '../../services/ChatWorkflowService.js';
import { FontAwesomeIcon } from '@fortawesome/react-fontawesome';

import DataStoreService from '../../services/DataStoreService.js';
import SessionService from '../../services/SessionService.js';
import AuthService from '../../services/AuthService.js';
// Utility functions go here, before the component
const extractSentences = (paragraph) => {
  const sentenceRegex = /<s-?\d+>(.*?)<\/s-?\d+>/g;
  const sentences = [];
  let match;
  while ((match = sentenceRegex.exec(paragraph)) !== null) {
    sentences.push(match[1].trim());
  }
  return sentences.length > 0 ? sentences : [paragraph];
};

const ChatAppContainer = ({ lang = 'en', chatId, readOnly = false, initialMessages = [] }) => {
  const MAX_CONVERSATION_TURNS = 3;
  const MAX_CHAR_LIMIT = 400;
  const { t } = useTranslations(lang);

  // Add safeT helper function
  const safeT = useCallback((key) => {
    const result = t(key);
    return typeof result === 'object' && result !== null ? result.text : result;
  }, [t]);

  const { url: pageUrl, department: urlDepartment } = usePageContext();
  const [messages, setMessages] = useState([]);
  const [inputText, setInputText] = useState('');
  const [isLoading, setIsLoading] = useState(false);
  const [textareaKey, setTextareaKey] = useState(0);

  const [showFeedback, setShowFeedback] = useState(false);
  // Persisted options (except referringUrl) saved in localStorage so they survive refresh/new chats
  const storageKey = (k) => `aiAnswers.${k}`;
  // selectedAI: prefer localStorage override; if absent, we'll load the persisted provider
  const [selectedAI, setSelectedAI] = useState(() => {
    try {
      const val = localStorage.getItem(storageKey('selectedAI'));
      return val !== null ? val : null;
    } catch (e) {
      return null;
    }
  }); // comment to cause change
  const [selectedSearch, setSelectedSearch] = useState(() => {
    try {
      return localStorage.getItem(storageKey('selectedSearch')) || 'google';
    } catch (e) {
      return 'google';
    }
  });
  // workflow: prefer a user-set value in localStorage; if none exists, leave null
  // so we can fetch the public default setting and avoid persisting it unless
  // the user explicitly chooses a workflow in the UI.
  const [workflow, setWorkflow] = useState(() => {
    try {
      const val = localStorage.getItem(storageKey('workflow'));
      return val !== null ? val : null;
    } catch (e) {
      return null;
    }
  });
  // Track whether an initial value existed in localStorage and whether the user
  // explicitly set the workflow during this session. We only persist when one
  // of these is true so we don't overwrite the user's future changes to the
  // public default unintentionally.
  const initialWorkflowFromLocalStorage = useRef(false);
  const userSetWorkflow = useRef(false);
  const [referringUrl, setReferringUrl] = useState(pageUrl || '');
  const [selectedDepartment, setSelectedDepartment] = useState(urlDepartment || '');
  const [turnCount, setTurnCount] = useState(0);
  const messageIdCounter = useRef(0);
  const [displayStatus, setDisplayStatus] = useState('startingToThink');
  const statusTimeoutRef = useRef(null);
  const statusQueueRef = useRef([]);
  // Add a ref to track if we're currently typing
  const isTyping = useRef(false);
  const [ariaLiveMessage, setAriaLiveMessage] = useState('');
  // Add this new state to prevent multiple loading announcements
  const [loadingAnnounced, setLoadingAnnounced] = useState(false);

  useEffect(() => {
    if (initialMessages && initialMessages.length > 0) {
      setMessages(initialMessages);
      const userTurns = initialMessages.filter(m => m.sender === 'user').length;
      setTurnCount(userTurns);
      setShowFeedback(true);
    }
  }, [initialMessages]);

  // This effect monitors displayStatus changes to update screen reader announcements
  useEffect(() => {
    if (isLoading) {
      // Update aria-live message whenever displayStatus changes to key statuses
      if (displayStatus === 'moderatingQuestion') {
        setAriaLiveMessage(safeT('homepage.chat.messages.moderatingQuestion'));
        setLoadingAnnounced(true);
      } else if (displayStatus === 'generatingAnswer') {
        setAriaLiveMessage(safeT('homepage.chat.messages.generatingAnswer'));
        setLoadingAnnounced(true);
      }
    } else {
      // Reset the flag when loading completes
      setLoadingAnnounced(false);

      const lastMessage = messages[messages.length - 1];

      if (lastMessage) {
        if (lastMessage.sender === 'ai' && !lastMessage.error) {
          // AI response
          const paragraphs = lastMessage.interaction?.answer?.paragraphs || [];
          const sentences = paragraphs.flatMap(paragraph => extractSentences(paragraph));
          const plainText = sentences.join(' ');
          const citation = lastMessage.interaction?.answer?.citationHead || '';
          const displayUrl = lastMessage.interaction?.citationUrl || '';
          setAriaLiveMessage(`${safeT('homepage.chat.messages.yourAnswerIs')} ${plainText} ${citation} ${displayUrl}`.trim());
        } else if (lastMessage.sender === 'user' && lastMessage.redactedText) {
          // Redacted user message - announce the redacted text first
          setAriaLiveMessage(lastMessage.text || '');
          // Don't set a timeout here - let ChatInterface handle the warning announcement
        } else if (lastMessage.sender === 'user' && !lastMessage.redactedText && !lastMessage.error) {
          // Regular user message
          setAriaLiveMessage(lastMessage.text || '');
        } else if (lastMessage.error && lastMessage.sender === 'system') {
          // System error messages (including character limit, general errors, etc.)
          if (lastMessage.text) {
            // Handle React elements by extracting text content
            if (React.isValidElement(lastMessage.text)) {
              // For system messages with dangerouslySetInnerHTML, we need the actual text
              // This is a fallback - ideally the error message should be stored as plain text
              const tempDiv = document.createElement('div');
              tempDiv.innerHTML = lastMessage.text.props.dangerouslySetInnerHTML.__html;
              setAriaLiveMessage(tempDiv.textContent || tempDiv.innerText || '');
            } else {
              setAriaLiveMessage(lastMessage.text);
            }
          }
        }
      }
    }
  }, [isLoading, displayStatus, messages, t, selectedDepartment, safeT, loadingAnnounced]);

  const processNextStatus = useCallback(() => {
    if (statusQueueRef.current.length === 0) {
      statusTimeoutRef.current = null;
      return;
    }

    const nextStatus = statusQueueRef.current.shift();
    setDisplayStatus(nextStatus);

    statusTimeoutRef.current = setTimeout(() => {
      processNextStatus();
    }, 1500);
  }, []);

  const updateStatusWithTimer = useCallback((status) => {
    // Add the new status to the queue
    statusQueueRef.current.push(status);

    // If there's no active timeout, start processing the queue
    if (!statusTimeoutRef.current) {
      processNextStatus();
    }
  }, [processNextStatus]);

  // Cleanup timeouts on unmount
  useEffect(() => {
    return () => {
      if (statusTimeoutRef.current) {
        clearTimeout(statusTimeoutRef.current);
      }
    };
  }, []);

  const handleInputChange = (e) => {
    isTyping.current = true;
    setInputText(e.target.value);
    // Reset typing state after a short delay
    setTimeout(() => {
      isTyping.current = false;
    }, 100);
  };

  const handleAIToggle = (e) => {
    setSelectedAI(e.target.value);
    console.log('AI toggled to:', e.target.value); // Add this line for debugging
  };

  const handleSearchToggle = (e) => {
    setSelectedSearch(e.target.value);
    console.log('Search toggled to:', e.target.value);
  };

  // Persist selection changes to localStorage
  useEffect(() => {
    try {
      // Only persist when we have a concrete value (avoid storing null)
      if (selectedAI !== null && selectedAI !== undefined) {
        localStorage.setItem(storageKey('selectedAI'), selectedAI);
      }
    } catch (e) {
      // ignore storage errors
    }
  }, [selectedAI]);

  // If there's no localStorage value for selectedAI, load provider from DataStoreService
  useEffect(() => {
    let mounted = true;
    const loadProvider = async () => {
      if (selectedAI === null) {
        try {
          // Use the public setting endpoint so unauthenticated clients can read the provider
          const provider = await DataStoreService.getPublicSetting('provider', 'openai');
          if (mounted && provider) {
            setSelectedAI(provider);
            try {
              localStorage.setItem(storageKey('selectedAI'), provider);
            } catch (e) {
              // ignore storage errors
            }
          }
        } catch (err) {
          // fallback to openai if datastore call fails
          if (mounted) setSelectedAI('openai');
        }
      }
    };
    loadProvider();
    return () => { mounted = false; };
  }, [selectedAI]);

  useEffect(() => {
    try {
      localStorage.setItem(storageKey('selectedSearch'), selectedSearch);
    } catch (e) {
      // ignore storage errors
    }
  }, [selectedSearch]);

  // Record whether a workflow value existed in localStorage at mount. This
  // helps us decide whether to persist later changes.
  useEffect(() => {
    try {
      const val = localStorage.getItem(storageKey('workflow'));
      if (val !== null) initialWorkflowFromLocalStorage.current = true;
    } catch (e) {
      // ignore
    }
  }, []);

  // If there's no user-local workflow, load the public default workflow (does
  // not mark it as user-set or persist it).
  useEffect(() => {
    let mounted = true;
    const loadDefaultWorkflow = async () => {
      if (workflow === null) {
        try {
          const defaultWorkflow = await DataStoreService.getPublicSetting('workflow.default', 'Default');
          if (mounted) setWorkflow(defaultWorkflow || 'Default');
        } catch (err) {
          if (mounted) setWorkflow('Default');
        }
      }
    };
    loadDefaultWorkflow();
    return () => { mounted = false; };
  }, [workflow]);

  useEffect(() => {
    try {
      // Only persist workflow when it came from localStorage initially or the
      // user explicitly changed it during this session.
      if (workflow !== null && (initialWorkflowFromLocalStorage.current || userSetWorkflow.current)) {
        localStorage.setItem(storageKey('workflow'), workflow);
      }
    } catch (e) {
      // ignore storage errors
    }
  }, [workflow]);

  const handleWorkflowChange = (e) => {
    userSetWorkflow.current = true;
    setWorkflow(e.target.value);
    console.log('Workflow changed to:', e.target.value);
  };

  const clearInput = useCallback(() => {
    setInputText('');
    setTextareaKey(prevKey => prevKey + 1);
  }, []);

  const handleReferringUrlChange = (e) => {
    const url = e.target.value.trim();
    console.log('Referring URL changed:', url);
    setReferringUrl(url);

    // Parse department from manually entered URL
    try {
      const urlObj = new URL(url);
      const pathSegments = urlObj.pathname.split('/').filter(Boolean);

      // Find matching department
      let newDepartment = '';
      for (const segment of pathSegments) {
        for (const [, value] of Object.entries(DEPARTMENT_MAPPINGS)) {
          if (segment === value.en || segment === value.fr) {
            newDepartment = value.code;
            break;
          }
        }
        if (newDepartment) break;
      }

      // Update department if found, otherwise keep existing
      if (newDepartment) {
        setSelectedDepartment(newDepartment);
      }
    } catch (error) {
      // If URL is invalid or incomplete, don't change the department
      console.log('Invalid URL format:', error);
    }
  };

  const handleReload = () => {
    window.location.reload();
  };

  const handleSendMessage = useCallback(async () => {
    if (inputText.trim() !== '' && !isLoading) {

      setIsLoading(true);

      // Initial validation checks
      if (inputText.length > MAX_CHAR_LIMIT) {
        const errorMessageId = messageIdCounter.current++;
        setMessages(prevMessages => [
          ...prevMessages,
          {
            id: errorMessageId,
            text: safeT('homepage.chat.messages.characterLimit'),
            sender: 'system',
            error: true
          }
        ]);
        setIsLoading(false);
        return;
      }
      const userMessageId = messageIdCounter.current++;
      const userMessage = inputText.trim();
      setMessages(prevMessages => [
        ...prevMessages,
        {
          id: userMessageId,
          text: userMessage,
          sender: 'user',
          ...(referringUrl.trim() && { referringUrl: referringUrl.trim() })
        }
      ]);
      let startMs;
      const overrideUserId = (AuthService.getUserId ? AuthService.getUserId() : (AuthService.getUser()?.userId ?? null));
      try {
        const aiMessageId = messageIdCounter.current++;
        startMs = Date.now();
        const interaction = await ChatWorkflowService.processResponse(
          chatId,
          userMessage,
          aiMessageId,
          messages,
          lang,
          selectedDepartment,
          referringUrl,
          selectedAI,
          t,
          workflow,
          updateStatusWithTimer,  // Pass our new status handler
          selectedSearch,  // Add this parameter
          overrideUserId
        );
        const latencyMs = Date.now() - startMs;

        // Fire-and-forget report to server about latency (and success)
        // fire-and-forget session report (no specific errorType for success)
<<<<<<< HEAD
        SessionService.report(chatId, latencyMs, false, null);
=======
        if (!overrideUserId) {
          SessionService.report(chatId, latencyMs, false, null);
        }
>>>>>>> c81a9e16

        clearInput();

        // Add the AI response to messages
        setMessages(prevMessages => [...prevMessages, {
          id: aiMessageId,
          interaction: interaction,
          sender: 'ai',
          aiService: selectedAI,
        }]);

        setTurnCount(prev => prev + 1);

        setShowFeedback(true);
        setIsLoading(false);

      } catch (error) {
        // attempt to record latency and error, including an errorType when we can
        try {
          const errLatency = Date.now() - (typeof startMs !== 'undefined' ? startMs : Date.now());
          let errorType = null;
          if (error instanceof RedactionError) {
            errorType = 'redaction';
          } else if (error instanceof ShortQueryValidation) {
            errorType = 'shortQuery';
          }
          (async () => {
            try {
              if (!overrideUserId) {
                await SessionService.report(chatId, errLatency, true, errorType);
              }
            } catch (e) {
              if (console && console.error) console.error('session report failed', e);
            }
          })();
        } catch (e) {
          // ignore
        }
        if (error instanceof RedactionError) {
          const userMessageId = messageIdCounter.current++;
          const blockedMessageId = messageIdCounter.current++;
          setMessages(prevMessages => [
            ...prevMessages.slice(0, -1),
            {
              id: userMessageId,
              text: error.redactedText,
              redactedText: error.redactedText,
              redactedItems: error.redactedItems,
              sender: 'user',
              error: true
            },
            {
              id: blockedMessageId,
              text: error.redactedText.includes('XXX')
                ? safeT('homepage.chat.messages.privateContent')
                : safeT('homepage.chat.messages.blockedContent'),
              sender: 'system',
              error: true
            }
          ]);
          clearInput();
          setIsLoading(false);
          return;
        } else if (error instanceof ShortQueryValidation) {
          // Just append the short query error message, do not remove any messages
          const shortQueryMessageId = messageIdCounter.current++;
          setMessages(prevMessages => [
            ...prevMessages,
            {
              id: shortQueryMessageId,
              text: safeT('homepage.chat.messages.shortQueryMessage'),
              searchUrl: error.searchUrl,
              sender: 'system',
              error: true
            }
          ]);
          setIsLoading(false);
          return;
        } else {
          console.error('Error in handleSendMessage:', error);
          const errorMessageId = messageIdCounter.current++;
          setMessages(prevMessages => [
            ...prevMessages,
            {
              id: errorMessageId,
              text: safeT('homepage.chat.messages.error'),
              sender: 'system',
              error: true
            }
          ]);
          clearInput();
          setIsLoading(false);
        }
      }

    }
  }, [
    chatId,
    inputText,
    referringUrl,
    selectedAI,
    selectedSearch,  // Add this dependency
    workflow,
    lang,
    t,
    clearInput,
    selectedDepartment,
    isLoading,
    messages,
    updateStatusWithTimer,
    safeT
  ]);

  useEffect(() => {
    if (pageUrl && !referringUrl) {
      setReferringUrl(pageUrl);
    }
    if (urlDepartment && !selectedDepartment) {
      setSelectedDepartment(urlDepartment);
    }
  }, [pageUrl, urlDepartment, referringUrl, selectedDepartment]);

  const formatAIResponse = useCallback((aiService, message) => {
    const messageId = message.id;
    // Prefer paragraphs, fallback to sentences, fallback to empty array
    let contentArr = [];
    if (message.interaction && message.interaction.answer) {
      if (Array.isArray(message.interaction.answer.paragraphs) && message.interaction.answer.paragraphs.length > 0) {
        contentArr = message.interaction.answer.paragraphs.map(paragraph =>
          paragraph.replace(/<translated-question>.*?<\/translated-question>/g, '')
        );
      } else if (Array.isArray(message.interaction.answer.sentences) && message.interaction.answer.sentences.length > 0) {
        contentArr = message.interaction.answer.sentences;
      }
    }
    // Updated citation logic
    const answer = message.interaction?.answer || {};
    const citation = answer.citation || {};
    const citationHead = answer.citationHead || citation.citationHead || '';
    const displayUrl = message.interaction?.citationUrl || answer.providedCitationUrl || citation.providedCitationUrl || '';
    return (
      <div className="ai-message-content">
        {contentArr.map((content, index) => {
          // If using paragraphs, split into sentences; if using sentences, just display
          const sentences = (answer.paragraphs && Array.isArray(answer.paragraphs))
            ? extractSentences(content)
            : [content];
          return sentences.map((sentence, sentenceIndex) => (
            <p key={`${messageId}-p${index}-s${sentenceIndex}`} className="ai-sentence">
              {sentence}
            </p>
          ));
        })}
        <div className="mistake-disc">
          <p><FontAwesomeIcon icon="wand-magic-sparkles" />&nbsp;
            {safeT('homepage.chat.input.loadingHint')}
          </p>
        </div>
        {answer.answerType === 'normal' && (citationHead || displayUrl) && (
          <div className="citation-container">
            {citationHead && <p key={`${messageId}-head`} className="citation-head">{citationHead}</p>}
            {displayUrl && (
              <p key={`${messageId}-link`} className="citation-link">
                <a href={displayUrl} target="_blank" rel="noopener noreferrer" tabIndex="0">
                  {displayUrl}
                </a>
              </p>
            )}
          </div>
        )}
      </div>
    );
  }, [safeT]);

  // Add handler for department changes

  const initialInput = t('homepage.chat.input.initial');

  return (
    <>
      <ChatInterface
        messages={messages}
        inputText={inputText}
        isLoading={isLoading}
        textareaKey={textareaKey}
        handleInputChange={handleInputChange}
        handleSendMessage={handleSendMessage}
        handleReload={handleReload}
        handleAIToggle={handleAIToggle}
        handleSearchToggle={handleSearchToggle} // Add this line
        workflow={workflow}
        handleWorkflowChange={handleWorkflowChange}
        handleReferringUrlChange={handleReferringUrlChange}
        formatAIResponse={formatAIResponse}
        selectedAI={selectedAI}
        selectedSearch={selectedSearch} // Add this line
        referringUrl={referringUrl}
        turnCount={turnCount}
        showFeedback={showFeedback}
        displayStatus={displayStatus}
        MAX_CONVERSATION_TURNS={MAX_CONVERSATION_TURNS}
        t={t}
        lang={lang}
        privacyMessage={safeT('homepage.chat.messages.privacy')}
        getLabelForInput={() =>
          turnCount === 0
            ? (typeof initialInput === 'object' ? initialInput.text : initialInput)
            : (typeof t('homepage.chat.input.followUp') === 'object'
              ? t('homepage.chat.input.followUp').text
              : t('homepage.chat.input.followUp'))
        }
        ariaLabelForInput={
          turnCount === 0
            ? (typeof initialInput === 'object' ? initialInput.ariaLabel : undefined)
            : (typeof t('homepage.chat.input.followUp') === 'object'
              ? t('homepage.chat.input.followUp').ariaLabel
              : undefined)
        }
        extractSentences={extractSentences}
        chatId={chatId}
        readOnly={readOnly}
      />
      {/* Panels are rendered inline after each AI message in ChatInterface when in readOnly mode. */}
      <div
        aria-live="polite"
        aria-atomic="true"
        role="status"
        style={{ position: 'absolute', left: '-9999px', width: '1px', height: '1px', overflow: 'hidden' }}
      >
        {ariaLiveMessage}
      </div>
    </>
  );
};

export default ChatAppContainer;

<|MERGE_RESOLUTION|>--- conflicted
+++ resolved
@@ -388,13 +388,9 @@
 
         // Fire-and-forget report to server about latency (and success)
         // fire-and-forget session report (no specific errorType for success)
-<<<<<<< HEAD
-        SessionService.report(chatId, latencyMs, false, null);
-=======
         if (!overrideUserId) {
           SessionService.report(chatId, latencyMs, false, null);
         }
->>>>>>> c81a9e16
 
         clearInput();
 
