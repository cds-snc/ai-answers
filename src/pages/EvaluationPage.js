--- conflicted
+++ resolved
@@ -1,186 +1,172 @@
-import React from 'react';
-import * as XLSX from 'xlsx';
-// import { useTranslations } from '../hooks/useTranslations';
-import { GcdsContainer, GcdsText, GcdsLink } from '@cdssnc/gcds-components-react';
-import Evaluator from '../components/eval/Evaluator.js';
-import BatchList from '../components/eval/BatchList.js';
-import { getApiUrl, getProviderApiUrl } from '../utils/apiToUrl.js';
-
-
-
-const EvaluationPage = ({ lang = 'en' }) => {
-
-
-  const handleDownloadClick = (batchId, type) => {
-    console.log('Button clicked for batch:', batchId);
-    const fetchBatchAndDownload = async (batchId, type) => {
-      try {
-        const response = await fetch(getApiUrl(`db-batch-retrieve?batchId=${batchId}`));
-        const batch = await response.json();
-
-        if (batch && batch.entries) {
-          const worksheetData = [
-            ['entry_id', 'question', 'url', 'topic', 'topicUrl', 'department', 'departmentUrl', 'searchResults', 'context_model', 'context_input_tokens', 'context_output_tokens', 'context_cached_creation_input_tokens', 'context_cached_read_input_tokens', 'answer', 'answer_citation_url', 'answer_citation_head', 'answer_citation_confidence', 'answer_model', 'answer_input_tokens', 'answer_output_tokens', 'answer_cached_creation_input_tokens', 'answer_cached_read_input_tokens'],
-            ...batch.entries.map(entry => [
-              entry.entry_id,
-              entry.question,
-              entry.url,
-              entry.topic,
-              entry.topicUrl,
-              entry.department,
-              entry.departmentUrl,
-              entry.searchResults,
-              entry.context_model,
-              entry.context_input_tokens,
-              entry.context_output_tokens,
-              entry.context_cached_creation_input_tokens,
-              entry.context_cached_read_input_tokens,
-              entry.answer,
-              entry.answer_citation_url,
-              entry.answer_citation_head,
-              entry.answer_citation_confidence,
-              entry.answer_model,
-              entry.answer_input_tokens,
-              entry.answer_output_tokens,
-              entry.answer_cached_creation_input_tokens,
-              entry.answer_cached_read_input_tokens
-            ])
-          ];
-
-          if (type === 'excel') {
-            const worksheet = XLSX.utils.aoa_to_sheet(worksheetData);
-
-            // Bold the headings
-            const headingRange = XLSX.utils.decode_range(worksheet['!ref']);
-            for (let C = headingRange.s.c; C <= headingRange.e.c; ++C) {
-              const cellAddress = XLSX.utils.encode_cell({ r: 0, c: C });
-              if (!worksheet[cellAddress]) continue;
-              if (!worksheet[cellAddress].s) worksheet[cellAddress].s = {};
-              if (!worksheet[cellAddress].s.font) worksheet[cellAddress].s.font = {};
-              worksheet[cellAddress].s.font.bold = true;
-            }
-
-            // Add filters
-            worksheet['!autofilter'] = { ref: worksheet['!ref'] };
-
-            // Adjust column widths
-            const colWidths = worksheetData[0].map((_, colIndex) => ({
-              wch: Math.max(...worksheetData.map(row => (row[colIndex] ? row[colIndex].toString().length : 10)))
-            }));
-            worksheet['!cols'] = colWidths;
-
-            const workbook = XLSX.utils.book_new();
-            XLSX.utils.book_append_sheet(workbook, worksheet, 'Batch Data');
-
-            const excelBuffer = XLSX.write(workbook, { bookType: 'xlsx', type: 'array' });
-            const blob = new Blob([excelBuffer], { type: 'application/octet-stream' });
-            const link = document.createElement("a");
-            const url = URL.createObjectURL(blob);
-            link.setAttribute("href", url);
-            link.setAttribute("download", `batch_${batchId}.xlsx`);
-            link.style.visibility = 'hidden';
-            document.body.appendChild(link);
-            link.click();
-            document.body.removeChild(link);
-          } else if (type === 'csv') {
-            const worksheet = XLSX.utils.aoa_to_sheet(worksheetData);
-            const workbook = XLSX.utils.book_new();
-            XLSX.utils.book_append_sheet(workbook, worksheet, 'Batch Data');
-
-            const csvBuffer = XLSX.write(workbook, { bookType: 'csv', type: 'array' });
-            const blob = new Blob([csvBuffer], { type: 'text/csv;charset=utf-8;' });
-            const link = document.createElement("a");
-            const url = URL.createObjectURL(blob);
-            link.setAttribute("href", url);
-            link.setAttribute("download", `batch_${batchId}.csv`);
-            link.style.visibility = 'hidden';
-            document.body.appendChild(link);
-            link.click();
-            document.body.removeChild(link);
-          }
-        }
-      } catch (error) {
-        console.error('Error fetching batch or creating file:', error);
-      }
-    
-  };
-
-<<<<<<< HEAD
-  fetchBatchAndDownload(batchId, type);
-};
-
-const handleCompleteCancelClick = async (batchId, action, provider,) => {
-  if (action === 'cancel') {
-    console.log('Button clicked to cancel batch:', batchId);
-    await fetch(getProviderApiUrl(provider, `batch-cancel?batchId=${batchId}`));
-  } else {
-    console.log('Button clicked to complete batch:', batchId);
-    await fetch(getProviderApiUrl(provider, `batch-process-results?batchId=${batchId}`));
-  }
-};
-=======
-  const handleCompleteCancelClick = async (batchId, action, provider,) => {
-    if (action === 'cancel') {
-      console.log('Button clicked to cancel batch:', batchId);
-      const response = await fetch(getProviderApiUrl(provider, `batch-cancel?batchId=${batchId}`));
-    } else {
-      console.log('Button clicked to complete batch:', batchId);
-      const response = await (await fetch(getProviderApiUrl(provider, `batch-process-results?batchId=${batchId}`))).json();
-
-      console.log(response.log);
-    }
-  };
->>>>>>> 3a73381c
-
-
-
-
-
-return (
-  <GcdsContainer size="xl" mainContainer centered tag="main" className="mb-600">
-    <h1 className='mb-400'>Evaluation</h1>
-    <nav className="mb-400" aria-label="On this page">
-      <h2 className='mt-400 mb-400'>On this page</h2>
-      <ul>
-        <li className="mb-400">
-          <GcdsText>
-            <GcdsLink href="#evaluator">New Evaluation</GcdsLink>
-          </GcdsText>
-        </li>
-        <li className="mb-400">
-          <GcdsText>
-            <GcdsLink href="#running-evaluation">Running batches</GcdsLink>
-          </GcdsText>
-        </li>
-        <li className="mb-400">
-          <GcdsText>
-            <GcdsLink href="#processed-evaluation">Processed Batches</GcdsLink>
-          </GcdsText>
-        </li>
-      </ul>
-    </nav>
-
-    <section id="evaluator" className="mb-600">
-      <h2 className='mt-400 mb-400'>Load and run evaluation</h2>
-      <Evaluator />
-    </section>
-
-    <section id="running-evaluation" className="mb-600">
-      <h2 className='mt-400 mb-400'>Running Batches</h2>
-      <BatchList
-        buttonAction={handleCompleteCancelClick}
-        batchStatus="processing,completed" />
-    </section>
-
-    <section id="processed-evaluation" className="mb-600">
-      <h2 className='mt-400 mb-400'>Processed Evaluations</h2>
-      <BatchList
-        buttonAction={handleDownloadClick}
-        batchStatus="processed" />
-    </section>
-
-  </GcdsContainer>
-);
-};
-
+import React from 'react';
+import * as XLSX from 'xlsx';
+// import { useTranslations } from '../hooks/useTranslations';
+import { GcdsContainer, GcdsText, GcdsLink } from '@cdssnc/gcds-components-react';
+import Evaluator from '../components/eval/Evaluator.js';
+import BatchList from '../components/eval/BatchList.js';
+import { getApiUrl, getProviderApiUrl } from '../utils/apiToUrl.js';
+
+
+
+const EvaluationPage = ({ lang = 'en' }) => {
+
+
+  const handleDownloadClick = (batchId, type) => {
+    console.log('Button clicked for batch:', batchId);
+    const fetchBatchAndDownload = async (batchId, type) => {
+      try {
+        const response = await fetch(getApiUrl(`db-batch-retrieve?batchId=${batchId}`));
+        const batch = await response.json();
+
+        if (batch && batch.entries) {
+          const worksheetData = [
+            ['entry_id', 'question', 'url', 'topic', 'topicUrl', 'department', 'departmentUrl', 'searchResults', 'context_model', 'context_input_tokens', 'context_output_tokens', 'context_cached_creation_input_tokens', 'context_cached_read_input_tokens', 'answer', 'answer_citation_url', 'answer_citation_head', 'answer_citation_confidence', 'answer_model', 'answer_input_tokens', 'answer_output_tokens', 'answer_cached_creation_input_tokens', 'answer_cached_read_input_tokens'],
+            ...batch.entries.map(entry => [
+              entry.entry_id,
+              entry.question,
+              entry.url,
+              entry.topic,
+              entry.topicUrl,
+              entry.department,
+              entry.departmentUrl,
+              entry.searchResults,
+              entry.context_model,
+              entry.context_input_tokens,
+              entry.context_output_tokens,
+              entry.context_cached_creation_input_tokens,
+              entry.context_cached_read_input_tokens,
+              entry.answer,
+              entry.answer_citation_url,
+              entry.answer_citation_head,
+              entry.answer_citation_confidence,
+              entry.answer_model,
+              entry.answer_input_tokens,
+              entry.answer_output_tokens,
+              entry.answer_cached_creation_input_tokens,
+              entry.answer_cached_read_input_tokens
+            ])
+          ];
+
+          if (type === 'excel') {
+            const worksheet = XLSX.utils.aoa_to_sheet(worksheetData);
+
+            // Bold the headings
+            const headingRange = XLSX.utils.decode_range(worksheet['!ref']);
+            for (let C = headingRange.s.c; C <= headingRange.e.c; ++C) {
+              const cellAddress = XLSX.utils.encode_cell({ r: 0, c: C });
+              if (!worksheet[cellAddress]) continue;
+              if (!worksheet[cellAddress].s) worksheet[cellAddress].s = {};
+              if (!worksheet[cellAddress].s.font) worksheet[cellAddress].s.font = {};
+              worksheet[cellAddress].s.font.bold = true;
+            }
+
+            // Add filters
+            worksheet['!autofilter'] = { ref: worksheet['!ref'] };
+
+            // Adjust column widths
+            const colWidths = worksheetData[0].map((_, colIndex) => ({
+              wch: Math.max(...worksheetData.map(row => (row[colIndex] ? row[colIndex].toString().length : 10)))
+            }));
+            worksheet['!cols'] = colWidths;
+
+            const workbook = XLSX.utils.book_new();
+            XLSX.utils.book_append_sheet(workbook, worksheet, 'Batch Data');
+
+            const excelBuffer = XLSX.write(workbook, { bookType: 'xlsx', type: 'array' });
+            const blob = new Blob([excelBuffer], { type: 'application/octet-stream' });
+            const link = document.createElement("a");
+            const url = URL.createObjectURL(blob);
+            link.setAttribute("href", url);
+            link.setAttribute("download", `batch_${batchId}.xlsx`);
+            link.style.visibility = 'hidden';
+            document.body.appendChild(link);
+            link.click();
+            document.body.removeChild(link);
+          } else if (type === 'csv') {
+            const worksheet = XLSX.utils.aoa_to_sheet(worksheetData);
+            const workbook = XLSX.utils.book_new();
+            XLSX.utils.book_append_sheet(workbook, worksheet, 'Batch Data');
+
+            const csvBuffer = XLSX.write(workbook, { bookType: 'csv', type: 'array' });
+            const blob = new Blob([csvBuffer], { type: 'text/csv;charset=utf-8;' });
+            const link = document.createElement("a");
+            const url = URL.createObjectURL(blob);
+            link.setAttribute("href", url);
+            link.setAttribute("download", `batch_${batchId}.csv`);
+            link.style.visibility = 'hidden';
+            document.body.appendChild(link);
+            link.click();
+            document.body.removeChild(link);
+          }
+        }
+      } catch (error) {
+        console.error('Error fetching batch or creating file:', error);
+      }
+    
+  };
+
+  fetchBatchAndDownload(batchId, type);
+};
+
+const handleCompleteCancelClick = async (batchId, action, provider,) => {
+  if (action === 'cancel') {
+    console.log('Button clicked to cancel batch:', batchId);
+    await fetch(getProviderApiUrl(provider, `batch-cancel?batchId=${batchId}`));
+  } else {
+    console.log('Button clicked to complete batch:', batchId);
+    await fetch(getProviderApiUrl(provider, `batch-process-results?batchId=${batchId}`));
+  }
+};
+
+
+
+
+
+return (
+  <GcdsContainer size="xl" mainContainer centered tag="main" className="mb-600">
+    <h1 className='mb-400'>Evaluation</h1>
+    <nav className="mb-400" aria-label="On this page">
+      <h2 className='mt-400 mb-400'>On this page</h2>
+      <ul>
+        <li className="mb-400">
+          <GcdsText>
+            <GcdsLink href="#evaluator">New Evaluation</GcdsLink>
+          </GcdsText>
+        </li>
+        <li className="mb-400">
+          <GcdsText>
+            <GcdsLink href="#running-evaluation">Running batches</GcdsLink>
+          </GcdsText>
+        </li>
+        <li className="mb-400">
+          <GcdsText>
+            <GcdsLink href="#processed-evaluation">Processed Batches</GcdsLink>
+          </GcdsText>
+        </li>
+      </ul>
+    </nav>
+
+    <section id="evaluator" className="mb-600">
+      <h2 className='mt-400 mb-400'>Load and run evaluation</h2>
+      <Evaluator />
+    </section>
+
+    <section id="running-evaluation" className="mb-600">
+      <h2 className='mt-400 mb-400'>Running Batches</h2>
+      <BatchList
+        buttonAction={handleCompleteCancelClick}
+        batchStatus="processing,completed" />
+    </section>
+
+    <section id="processed-evaluation" className="mb-600">
+      <h2 className='mt-400 mb-400'>Processed Evaluations</h2>
+      <BatchList
+        buttonAction={handleDownloadClick}
+        batchStatus="processed" />
+    </section>
+
+  </GcdsContainer>
+);
+};
+
 export default EvaluationPage;