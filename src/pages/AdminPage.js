--- conflicted
+++ resolved
@@ -1,18 +1,6 @@
 import React from 'react';
 // import { useTranslations } from '../hooks/useTranslations';
-<<<<<<< HEAD
-import {
-  GcdsContainer,
-  GcdsText,
-  GcdsLink,
-  GcdsCheckbox,
-  GcdsTextarea,
-  GcdsButton,
-  GcdsDetails,
-} from '@cdssnc/gcds-components-react';
-=======
 import { GcdsContainer, GcdsText, GcdsLink } from '@cdssnc/gcds-components-react';
->>>>>>> ecaca254
 import ChatLogsDashboard from '../components/admin/ChatLogsDashboard.js';
 
 const AdminPage = ({ lang = 'en' }) => {
