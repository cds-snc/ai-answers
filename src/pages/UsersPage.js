import React, { useEffect, useState, useRef } from 'react';
import { createRoot } from 'react-dom/client';
import DataTable from 'datatables.net-react';
import 'datatables.net-dt/css/dataTables.dataTables.css';
import DT from 'datatables.net-dt';
import { GcdsButton, GcdsLink, GcdsText } from '@cdssnc/gcds-components-react';
import { getApiUrl } from '../utils/apiToUrl.js';
import { useTranslations } from '../hooks/useTranslations.js';
import AuthService from '../services/AuthService.js';
import { useAuth } from '../contexts/AuthContext.js';
import { AdminOnly } from '../components/RoleBasedUI.js';
import { usePageContext } from '../hooks/usePageParam.js';

DataTable.use(DT);

const roleOptions = [
  { value: 'admin', label: 'Admin' },
  { value: 'partner', label: 'Partner' },
];
const statusOptions = [
  { value: true, label: 'Active' },
  { value: false, label: 'Inactive' },
];

const UsersPage = ({ lang }) => {
  const { t } = useTranslations(lang);
  const { language } = usePageContext();
  const [users, setUsers] = useState([]);
  // Use a ref to store edit states persistently between DataTable renders
  const editStatesRef = useRef({});
  // This state is just used to trigger re-renders when editStatesRef changes
  const [triggerRender, setTriggerRender] = useState(0);
  const { currentUser } = useAuth();

  // Initialize editStates with data from users
  useEffect(() => {
    if (users.length > 0 && Object.keys(editStatesRef.current).length === 0) {
      users.forEach(user => {
        editStatesRef.current[user._id] = {
          role: user.role,
          active: user.active,
          changed: false
        };
      });
      // Force a re-render to reflect the initial values
      setTriggerRender(prev => prev + 1);
    }
  }, [users]);

  const handleFieldChange = (userId, field, value) => {
    // Update the ref directly (this persists across renders)
    console.log('Before change:', { 
      userId, field, value, 
      current: editStatesRef.current[userId] 
    });
    
    if (!editStatesRef.current[userId]) {
      // Initialize if it doesn't exist yet
      const matchingUser = users.find(u => u._id === userId);
      if (matchingUser) {
        editStatesRef.current[userId] = {
          role: matchingUser.role,
          active: matchingUser.active
        };
      } else {
        editStatesRef.current[userId] = {
          role: '',
          active: false
        };
      }
    }
    
    // Update the field
    editStatesRef.current[userId][field] = value;
    editStatesRef.current[userId].changed = true;
    
    console.log('After change:', { 
      userId, field, value, 
      current: editStatesRef.current[userId],
      allStates: {...editStatesRef.current} 
    });
    
    // Force a re-render to update UI
    setTriggerRender(prev => prev + 1);
  };

  const handleSave = async (userId) => {
    const edit = editStatesRef.current[userId];
    console.log('Save clicked, current state:', { 
      userId, 
      edit,
      allStates: {...editStatesRef.current} 
    });
    
    if (!edit || !edit.changed) {
      console.log('No changes to save');
      return;
    }

    try {
      const response = await fetch(getApiUrl('db-users'), {
        method: 'PATCH',
        headers: {
          'Content-Type': 'application/json',
          ...AuthService.getAuthHeader()
        },
        body: JSON.stringify({
          userId,
          active: edit.active,
          role: edit.role
        })
      });

      if (response.ok) {
        const updatedUser = await response.json();
        // Update users array
        setUsers(prevUsers => prevUsers.map(u => u._id === userId ? updatedUser : u));
        // Update ref
        editStatesRef.current[userId].changed = false;
        // Force re-render
        setTriggerRender(prev => prev + 1);
        console.log('Save successful, changes:', edit);
      } else {
        console.error('Failed to update user');
      }
    } catch (error) {
      console.error('Error updating user:', error);
    }
  };
  const handleDelete = async (userId) => {
    // Check if user has admin role
    if (currentUser?.role !== 'admin') {
      alert(t('users.actions.adminOnly', 'Only administrators can delete users'));
      return;
    }
    
    if (!window.confirm(t('users.actions.confirmDelete'))) return;
    
    try {
      const response = await fetch(getApiUrl('db-users'), {
        method: 'DELETE',
        headers: {
          'Content-Type': 'application/json',
          ...AuthService.getAuthHeader()
        },
        body: JSON.stringify({ userId })
      });

<<<<<<< HEAD
  // Memoize the columns configuration
  const columns = useMemo(
    () => [
      { title: t('users.columns.email'), data: 'email' },
      { title: t('users.columns.role'), data: 'role' },
      { 
        title: t('users.columns.status'), 
        data: 'active',
        render: (data) => data ? t('users.status.active') : t('users.status.inactive')
      },
      { 
        title: t('users.columns.createdAt'), 
        data: 'createdAt',
        render: (data) => new Date(data).toLocaleDateString()
      },
      {
        title: t('users.columns.action'),
        data: null,
        defaultContent: '',
      },
    ],
    [t]
  );
=======
      if (response.ok) {
        // Remove from users array
        setUsers(prevUsers => prevUsers.filter(u => u._id !== userId));
        // Remove from ref
        delete editStatesRef.current[userId];
        // Force re-render
        setTriggerRender(prev => prev + 1);
      } else {
        console.error('Failed to delete user');
      }
    } catch (error) {
      console.error('Error deleting user:', error);
    }
  };
>>>>>>> d0e94f83

  useEffect(() => {
    let didCancel = false;
    
    const fetchUsers = async () => {
      try {
        const response = await fetch(getApiUrl('db-users'), {
          headers: AuthService.getAuthHeader()
        });
        if (!didCancel) {
          const data = await response.json();
          setUsers(data);
        }
      } catch (error) {
        if (!didCancel) {
          console.error('Error fetching users:', error);
        }
      }
    };
    
    fetchUsers();
    return () => { didCancel = true; };
  }, []);

  const columns = [
    { title: t('users.columns.email'), data: 'email' },
    { 
      title: t('users.columns.role'),
      data: 'role',
      render: (data, type, row) => {
        const userId = row._id;
        // Use ref value or fall back to the data
        const value = editStatesRef.current[userId]?.role ?? data;
        return `<select data-userid="${userId}" data-field="role">${roleOptions.map(opt => `<option value="${opt.value}"${opt.value === value ? ' selected' : ''}>${opt.label}</option>`).join('')}</select>`;
      }
    },
    {
      title: t('users.columns.status'),
      data: 'active',
      render: (data, type, row) => {
        const userId = row._id;
        // Use ref value or fall back to the data
        const value = editStatesRef.current[userId]?.active ?? data;
        return `<select data-userid="${userId}" data-field="active">${statusOptions.map(opt => `<option value="${opt.value}"${opt.value === value ? ' selected' : ''}>${t('users.status.' + (opt.value ? 'active' : 'inactive'))}</option>`).join('')}</select>`;
      }
    },
    { 
      title: t('users.columns.createdAt'), 
      data: 'createdAt',
      render: (data) => new Date(data).toLocaleDateString()
    },
    {
      title: t('users.columns.action'),
      data: null,
      defaultContent: '',
    },
  ];
  return (
    <div className="container mt-4">
      <h1>{t('users.title')}</h1>

      <nav className="mb-400">
        <GcdsText>
          <GcdsLink href={`/${language}/admin`}>{t('common.backToAdmin', 'Back to Admin')}</GcdsLink>
        </GcdsText>
      </nav>
      
      <DataTable
        data={users}
        columns={columns}
        options={{
          paging: true,
          searching: true,
          ordering: true,
          order: [[3, 'desc']],
          createdRow: (row, data) => {
            // Attach select change handlers
            row.querySelectorAll('select').forEach(select => {
              select.onchange = (e) => {
                const userId = select.getAttribute('data-userid');
                const field = select.getAttribute('data-field');
                let value = select.value;
                if (field === 'active') value = value === 'true';
                handleFieldChange(userId, field, value);
              };
            });
            
            // Render Save and Delete buttons
            const actionsCell = row.querySelector('td:last-child');
            actionsCell.innerHTML = '';
            const root = createRoot(actionsCell);
              // Render admin buttons (only admins should reach this page)
            root.render(
              <>
                <GcdsButton
                  size="small"
                  variant="primary"
                  onClick={() => handleSave(data._id)}
                  disabled={!editStatesRef.current[data._id]?.changed}
                >
                  {t('users.actions.save')}
                </GcdsButton>
                <GcdsButton
                  size="small"
                  variant="danger"
                  onClick={() => handleDelete(data._id)}
                  style={{ marginLeft: 8 }}
                >
                  {t('users.actions.delete')}
                </GcdsButton>
              </>
            );
          },
        }}
      />
    </div>
  );
};

// You can use the HOC approach directly in components if you prefer:
// export default withAdminProtection()(UsersPage);

// Or use the route-based protection as configured in App.js.
// We're using route-based protection, so export the component directly.
export default UsersPage;<|MERGE_RESOLUTION|>--- conflicted
+++ resolved
@@ -1,313 +1,287 @@
-import React, { useEffect, useState, useRef } from 'react';
-import { createRoot } from 'react-dom/client';
-import DataTable from 'datatables.net-react';
-import 'datatables.net-dt/css/dataTables.dataTables.css';
-import DT from 'datatables.net-dt';
-import { GcdsButton, GcdsLink, GcdsText } from '@cdssnc/gcds-components-react';
-import { getApiUrl } from '../utils/apiToUrl.js';
-import { useTranslations } from '../hooks/useTranslations.js';
-import AuthService from '../services/AuthService.js';
-import { useAuth } from '../contexts/AuthContext.js';
-import { AdminOnly } from '../components/RoleBasedUI.js';
-import { usePageContext } from '../hooks/usePageParam.js';
-
-DataTable.use(DT);
-
-const roleOptions = [
-  { value: 'admin', label: 'Admin' },
-  { value: 'partner', label: 'Partner' },
-];
-const statusOptions = [
-  { value: true, label: 'Active' },
-  { value: false, label: 'Inactive' },
-];
-
-const UsersPage = ({ lang }) => {
-  const { t } = useTranslations(lang);
-  const { language } = usePageContext();
-  const [users, setUsers] = useState([]);
-  // Use a ref to store edit states persistently between DataTable renders
-  const editStatesRef = useRef({});
-  // This state is just used to trigger re-renders when editStatesRef changes
-  const [triggerRender, setTriggerRender] = useState(0);
-  const { currentUser } = useAuth();
-
-  // Initialize editStates with data from users
-  useEffect(() => {
-    if (users.length > 0 && Object.keys(editStatesRef.current).length === 0) {
-      users.forEach(user => {
-        editStatesRef.current[user._id] = {
-          role: user.role,
-          active: user.active,
-          changed: false
-        };
-      });
-      // Force a re-render to reflect the initial values
-      setTriggerRender(prev => prev + 1);
-    }
-  }, [users]);
-
-  const handleFieldChange = (userId, field, value) => {
-    // Update the ref directly (this persists across renders)
-    console.log('Before change:', { 
-      userId, field, value, 
-      current: editStatesRef.current[userId] 
-    });
-    
-    if (!editStatesRef.current[userId]) {
-      // Initialize if it doesn't exist yet
-      const matchingUser = users.find(u => u._id === userId);
-      if (matchingUser) {
-        editStatesRef.current[userId] = {
-          role: matchingUser.role,
-          active: matchingUser.active
-        };
-      } else {
-        editStatesRef.current[userId] = {
-          role: '',
-          active: false
-        };
-      }
-    }
-    
-    // Update the field
-    editStatesRef.current[userId][field] = value;
-    editStatesRef.current[userId].changed = true;
-    
-    console.log('After change:', { 
-      userId, field, value, 
-      current: editStatesRef.current[userId],
-      allStates: {...editStatesRef.current} 
-    });
-    
-    // Force a re-render to update UI
-    setTriggerRender(prev => prev + 1);
-  };
-
-  const handleSave = async (userId) => {
-    const edit = editStatesRef.current[userId];
-    console.log('Save clicked, current state:', { 
-      userId, 
-      edit,
-      allStates: {...editStatesRef.current} 
-    });
-    
-    if (!edit || !edit.changed) {
-      console.log('No changes to save');
-      return;
-    }
-
-    try {
-      const response = await fetch(getApiUrl('db-users'), {
-        method: 'PATCH',
-        headers: {
-          'Content-Type': 'application/json',
-          ...AuthService.getAuthHeader()
-        },
-        body: JSON.stringify({
-          userId,
-          active: edit.active,
-          role: edit.role
-        })
-      });
-
-      if (response.ok) {
-        const updatedUser = await response.json();
-        // Update users array
-        setUsers(prevUsers => prevUsers.map(u => u._id === userId ? updatedUser : u));
-        // Update ref
-        editStatesRef.current[userId].changed = false;
-        // Force re-render
-        setTriggerRender(prev => prev + 1);
-        console.log('Save successful, changes:', edit);
-      } else {
-        console.error('Failed to update user');
-      }
-    } catch (error) {
-      console.error('Error updating user:', error);
-    }
-  };
-  const handleDelete = async (userId) => {
-    // Check if user has admin role
-    if (currentUser?.role !== 'admin') {
-      alert(t('users.actions.adminOnly', 'Only administrators can delete users'));
-      return;
-    }
-    
-    if (!window.confirm(t('users.actions.confirmDelete'))) return;
-    
-    try {
-      const response = await fetch(getApiUrl('db-users'), {
-        method: 'DELETE',
-        headers: {
-          'Content-Type': 'application/json',
-          ...AuthService.getAuthHeader()
-        },
-        body: JSON.stringify({ userId })
-      });
-
-<<<<<<< HEAD
-  // Memoize the columns configuration
-  const columns = useMemo(
-    () => [
-      { title: t('users.columns.email'), data: 'email' },
-      { title: t('users.columns.role'), data: 'role' },
-      { 
-        title: t('users.columns.status'), 
-        data: 'active',
-        render: (data) => data ? t('users.status.active') : t('users.status.inactive')
-      },
-      { 
-        title: t('users.columns.createdAt'), 
-        data: 'createdAt',
-        render: (data) => new Date(data).toLocaleDateString()
-      },
-      {
-        title: t('users.columns.action'),
-        data: null,
-        defaultContent: '',
-      },
-    ],
-    [t]
-  );
-=======
-      if (response.ok) {
-        // Remove from users array
-        setUsers(prevUsers => prevUsers.filter(u => u._id !== userId));
-        // Remove from ref
-        delete editStatesRef.current[userId];
-        // Force re-render
-        setTriggerRender(prev => prev + 1);
-      } else {
-        console.error('Failed to delete user');
-      }
-    } catch (error) {
-      console.error('Error deleting user:', error);
-    }
-  };
->>>>>>> d0e94f83
-
-  useEffect(() => {
-    let didCancel = false;
-    
-    const fetchUsers = async () => {
-      try {
-        const response = await fetch(getApiUrl('db-users'), {
-          headers: AuthService.getAuthHeader()
-        });
-        if (!didCancel) {
-          const data = await response.json();
-          setUsers(data);
-        }
-      } catch (error) {
-        if (!didCancel) {
-          console.error('Error fetching users:', error);
-        }
-      }
-    };
-    
-    fetchUsers();
-    return () => { didCancel = true; };
-  }, []);
-
-  const columns = [
-    { title: t('users.columns.email'), data: 'email' },
-    { 
-      title: t('users.columns.role'),
-      data: 'role',
-      render: (data, type, row) => {
-        const userId = row._id;
-        // Use ref value or fall back to the data
-        const value = editStatesRef.current[userId]?.role ?? data;
-        return `<select data-userid="${userId}" data-field="role">${roleOptions.map(opt => `<option value="${opt.value}"${opt.value === value ? ' selected' : ''}>${opt.label}</option>`).join('')}</select>`;
-      }
-    },
-    {
-      title: t('users.columns.status'),
-      data: 'active',
-      render: (data, type, row) => {
-        const userId = row._id;
-        // Use ref value or fall back to the data
-        const value = editStatesRef.current[userId]?.active ?? data;
-        return `<select data-userid="${userId}" data-field="active">${statusOptions.map(opt => `<option value="${opt.value}"${opt.value === value ? ' selected' : ''}>${t('users.status.' + (opt.value ? 'active' : 'inactive'))}</option>`).join('')}</select>`;
-      }
-    },
-    { 
-      title: t('users.columns.createdAt'), 
-      data: 'createdAt',
-      render: (data) => new Date(data).toLocaleDateString()
-    },
-    {
-      title: t('users.columns.action'),
-      data: null,
-      defaultContent: '',
-    },
-  ];
-  return (
-    <div className="container mt-4">
-      <h1>{t('users.title')}</h1>
-
-      <nav className="mb-400">
-        <GcdsText>
-          <GcdsLink href={`/${language}/admin`}>{t('common.backToAdmin', 'Back to Admin')}</GcdsLink>
-        </GcdsText>
-      </nav>
-      
-      <DataTable
-        data={users}
-        columns={columns}
-        options={{
-          paging: true,
-          searching: true,
-          ordering: true,
-          order: [[3, 'desc']],
-          createdRow: (row, data) => {
-            // Attach select change handlers
-            row.querySelectorAll('select').forEach(select => {
-              select.onchange = (e) => {
-                const userId = select.getAttribute('data-userid');
-                const field = select.getAttribute('data-field');
-                let value = select.value;
-                if (field === 'active') value = value === 'true';
-                handleFieldChange(userId, field, value);
-              };
-            });
-            
-            // Render Save and Delete buttons
-            const actionsCell = row.querySelector('td:last-child');
-            actionsCell.innerHTML = '';
-            const root = createRoot(actionsCell);
-              // Render admin buttons (only admins should reach this page)
-            root.render(
-              <>
-                <GcdsButton
-                  size="small"
-                  variant="primary"
-                  onClick={() => handleSave(data._id)}
-                  disabled={!editStatesRef.current[data._id]?.changed}
-                >
-                  {t('users.actions.save')}
-                </GcdsButton>
-                <GcdsButton
-                  size="small"
-                  variant="danger"
-                  onClick={() => handleDelete(data._id)}
-                  style={{ marginLeft: 8 }}
-                >
-                  {t('users.actions.delete')}
-                </GcdsButton>
-              </>
-            );
-          },
-        }}
-      />
-    </div>
-  );
-};
-
-// You can use the HOC approach directly in components if you prefer:
-// export default withAdminProtection()(UsersPage);
-
-// Or use the route-based protection as configured in App.js.
-// We're using route-based protection, so export the component directly.
+import React, { useEffect, useState, useRef } from 'react';
+import { createRoot } from 'react-dom/client';
+import DataTable from 'datatables.net-react';
+import 'datatables.net-dt/css/dataTables.dataTables.css';
+import DT from 'datatables.net-dt';
+import { GcdsButton, GcdsLink, GcdsText } from '@cdssnc/gcds-components-react';
+import { getApiUrl } from '../utils/apiToUrl.js';
+import { useTranslations } from '../hooks/useTranslations.js';
+import AuthService from '../services/AuthService.js';
+import { useAuth } from '../contexts/AuthContext.js';
+import { AdminOnly } from '../components/RoleBasedUI.js';
+import { usePageContext } from '../hooks/usePageParam.js';
+
+DataTable.use(DT);
+
+const roleOptions = [
+  { value: 'admin', label: 'Admin' },
+  { value: 'partner', label: 'Partner' },
+];
+const statusOptions = [
+  { value: true, label: 'Active' },
+  { value: false, label: 'Inactive' },
+];
+
+const UsersPage = ({ lang }) => {
+  const { t } = useTranslations(lang);
+  const { language } = usePageContext();
+  const [users, setUsers] = useState([]);
+  // Use a ref to store edit states persistently between DataTable renders
+  const editStatesRef = useRef({});
+  // This state is just used to trigger re-renders when editStatesRef changes
+  const [triggerRender, setTriggerRender] = useState(0);
+  const { currentUser } = useAuth();
+
+  // Initialize editStates with data from users
+  useEffect(() => {
+    if (users.length > 0 && Object.keys(editStatesRef.current).length === 0) {
+      users.forEach(user => {
+        editStatesRef.current[user._id] = {
+          role: user.role,
+          active: user.active,
+          changed: false
+        };
+      });
+      // Force a re-render to reflect the initial values
+      setTriggerRender(prev => prev + 1);
+    }
+  }, [users]);
+
+  const handleFieldChange = (userId, field, value) => {
+    // Update the ref directly (this persists across renders)
+    console.log('Before change:', { 
+      userId, field, value, 
+      current: editStatesRef.current[userId] 
+    });
+    
+    if (!editStatesRef.current[userId]) {
+      // Initialize if it doesn't exist yet
+      const matchingUser = users.find(u => u._id === userId);
+      if (matchingUser) {
+        editStatesRef.current[userId] = {
+          role: matchingUser.role,
+          active: matchingUser.active
+        };
+      } else {
+        editStatesRef.current[userId] = {
+          role: '',
+          active: false
+        };
+      }
+    }
+    
+    // Update the field
+    editStatesRef.current[userId][field] = value;
+    editStatesRef.current[userId].changed = true;
+    
+    console.log('After change:', { 
+      userId, field, value, 
+      current: editStatesRef.current[userId],
+      allStates: {...editStatesRef.current} 
+    });
+    
+    // Force a re-render to update UI
+    setTriggerRender(prev => prev + 1);
+  };
+
+  const handleSave = async (userId) => {
+    const edit = editStatesRef.current[userId];
+    console.log('Save clicked, current state:', { 
+      userId, 
+      edit,
+      allStates: {...editStatesRef.current} 
+    });
+    
+    if (!edit || !edit.changed) {
+      console.log('No changes to save');
+      return;
+    }
+
+    try {
+      const response = await fetch(getApiUrl('db-users'), {
+        method: 'PATCH',
+        headers: {
+          'Content-Type': 'application/json',
+          ...AuthService.getAuthHeader()
+        },
+        body: JSON.stringify({
+          userId,
+          active: edit.active,
+          role: edit.role
+        })
+      });
+
+      if (response.ok) {
+        const updatedUser = await response.json();
+        // Update users array
+        setUsers(prevUsers => prevUsers.map(u => u._id === userId ? updatedUser : u));
+        // Update ref
+        editStatesRef.current[userId].changed = false;
+        // Force re-render
+        setTriggerRender(prev => prev + 1);
+        console.log('Save successful, changes:', edit);
+      } else {
+        console.error('Failed to update user');
+      }
+    } catch (error) {
+      console.error('Error updating user:', error);
+    }
+  };
+  const handleDelete = async (userId) => {
+    // Check if user has admin role
+    if (currentUser?.role !== 'admin') {
+      alert(t('users.actions.adminOnly', 'Only administrators can delete users'));
+      return;
+    }
+    
+    if (!window.confirm(t('users.actions.confirmDelete'))) return;
+    
+    try {
+      const response = await fetch(getApiUrl('db-users'), {
+        method: 'DELETE',
+        headers: {
+          'Content-Type': 'application/json',
+          ...AuthService.getAuthHeader()
+        },
+        body: JSON.stringify({ userId })
+      });
+
+      if (response.ok) {
+        // Remove from users array
+        setUsers(prevUsers => prevUsers.filter(u => u._id !== userId));
+        // Remove from ref
+        delete editStatesRef.current[userId];
+        // Force re-render
+        setTriggerRender(prev => prev + 1);
+      } else {
+        console.error('Failed to delete user');
+      }
+    } catch (error) {
+      console.error('Error deleting user:', error);
+    }
+  };
+
+  useEffect(() => {
+    let didCancel = false;
+    
+    const fetchUsers = async () => {
+      try {
+        const response = await fetch(getApiUrl('db-users'), {
+          headers: AuthService.getAuthHeader()
+        });
+        if (!didCancel) {
+          const data = await response.json();
+          setUsers(data);
+        }
+      } catch (error) {
+        if (!didCancel) {
+          console.error('Error fetching users:', error);
+        }
+      }
+    };
+    
+    fetchUsers();
+    return () => { didCancel = true; };
+  }, []);
+
+  const columns = [
+    { title: t('users.columns.email'), data: 'email' },
+    { 
+      title: t('users.columns.role'),
+      data: 'role',
+      render: (data, type, row) => {
+        const userId = row._id;
+        // Use ref value or fall back to the data
+        const value = editStatesRef.current[userId]?.role ?? data;
+        return `<select data-userid="${userId}" data-field="role">${roleOptions.map(opt => `<option value="${opt.value}"${opt.value === value ? ' selected' : ''}>${opt.label}</option>`).join('')}</select>`;
+      }
+    },
+    {
+      title: t('users.columns.status'),
+      data: 'active',
+      render: (data, type, row) => {
+        const userId = row._id;
+        // Use ref value or fall back to the data
+        const value = editStatesRef.current[userId]?.active ?? data;
+        return `<select data-userid="${userId}" data-field="active">${statusOptions.map(opt => `<option value="${opt.value}"${opt.value === value ? ' selected' : ''}>${t('users.status.' + (opt.value ? 'active' : 'inactive'))}</option>`).join('')}</select>`;
+      }
+    },
+    { 
+      title: t('users.columns.createdAt'), 
+      data: 'createdAt',
+      render: (data) => new Date(data).toLocaleDateString()
+    },
+    {
+      title: t('users.columns.action'),
+      data: null,
+      defaultContent: '',
+    },
+  ];
+  return (
+    <div className="container mt-4">
+      <h1>{t('users.title')}</h1>
+
+      <nav className="mb-400">
+        <GcdsText>
+          <GcdsLink href={`/${language}/admin`}>{t('common.backToAdmin', 'Back to Admin')}</GcdsLink>
+        </GcdsText>
+      </nav>
+      
+      <DataTable
+        data={users}
+        columns={columns}
+        options={{
+          paging: true,
+          searching: true,
+          ordering: true,
+          order: [[3, 'desc']],
+          createdRow: (row, data) => {
+            // Attach select change handlers
+            row.querySelectorAll('select').forEach(select => {
+              select.onchange = (e) => {
+                const userId = select.getAttribute('data-userid');
+                const field = select.getAttribute('data-field');
+                let value = select.value;
+                if (field === 'active') value = value === 'true';
+                handleFieldChange(userId, field, value);
+              };
+            });
+            
+            // Render Save and Delete buttons
+            const actionsCell = row.querySelector('td:last-child');
+            actionsCell.innerHTML = '';
+            const root = createRoot(actionsCell);
+              // Render admin buttons (only admins should reach this page)
+            root.render(
+              <>
+                <GcdsButton
+                  size="small"
+                  variant="primary"
+                  onClick={() => handleSave(data._id)}
+                  disabled={!editStatesRef.current[data._id]?.changed}
+                >
+                  {t('users.actions.save')}
+                </GcdsButton>
+                <GcdsButton
+                  size="small"
+                  variant="danger"
+                  onClick={() => handleDelete(data._id)}
+                  style={{ marginLeft: 8 }}
+                >
+                  {t('users.actions.delete')}
+                </GcdsButton>
+              </>
+            );
+          },
+        }}
+      />
+    </div>
+  );
+};
+
+// You can use the HOC approach directly in components if you prefer:
+// export default withAdminProtection()(UsersPage);
+
+// Or use the route-based protection as configured in App.js.
+// We're using route-based protection, so export the component directly.
 export default UsersPage;