--- conflicted
+++ resolved
@@ -4,11 +4,7 @@
 import { GcdsContainer, GcdsDetails, GcdsText, GcdsLink } from '@cdssnc/gcds-components-react';
 import { useTranslations } from '../hooks/useTranslations.js';
 import DataStoreService from '../services/DataStoreService.js';
-<<<<<<< HEAD
 import OutageComponent from '../components/OutageComponent.js';
-=======
-import OutageComponent from '../components/OutageComponent.js'; // Keep this import
->>>>>>> f7e3f6c4
 import { useHasAnyRole } from '../components/RoleBasedUI.js';
 
 // Error Boundary
@@ -41,12 +37,7 @@
           </button> {/* Corrected: Ensure button is properly closed */}
         </GcdsContainer>
       );
-<<<<<<< HEAD
     }
-=======
-    } // Corrected: Removed extraneous semicolon from };
-
->>>>>>> f7e3f6c4
     return this.props.children;
   }
 }
@@ -109,13 +100,9 @@
           className="mb-600"
         >
           <h1 className="mb-400">{t('homepage.title')}</h1>
-<<<<<<< HEAD
           <h2 className="mt-400 mb-400" aria-label={t('homepage.subtitle.ariaLabel')}>
             <span className="aria-hidden">{t('homepage.subtitle.text')}</span>
           </h2>
-=======
-          <h2 className="mt-400 mb-400" aria-label={t('homepage.subtitle.ariaLabel')}><span className="aria-hidden">{t('homepage.subtitle.text')}</span></h2>
->>>>>>> f7e3f6c4
           <GcdsText className="mb-200">{t('homepage.intro.researchOnly')}</GcdsText>
           <GcdsDetails detailsTitle={t('homepage.privacy.title')} className="mb-400" tabIndex={0}>
             <GcdsText>{t('homepage.privacy.storage')}</GcdsText>
@@ -130,8 +117,6 @@
           <ChatAppContainer lang={lang} chatId={chatId} />
         </GcdsContainer>
         <GcdsContainer size="xl" mainContainer centered tag="below" className="mb-600" tabIndex={0}>
-<<<<<<< HEAD
-=======
           <GcdsText>
             <a
               href={t('homepage.feedback.surveyUrl')}
@@ -142,34 +127,9 @@
               {t('homepage.feedback.surveyLink')}
             </a>
           </GcdsText>
-<<<<<<< HEAD
-          <GcdsText>{t('homepage.about.contact')}</GcdsText>
->>>>>>> f7e3f6c4
-          <GcdsText>
-            <a
-              href={t('homepage.feedback.surveyUrl')}
-              className="feedback-survey-link"
-              target="_blank"
-              rel="noopener noreferrer"
-            >
-              {t('homepage.feedback.surveyLink')}
-            </a>
-          </GcdsText>
-<<<<<<< HEAD
           <GcdsDetails detailsTitle={t('homepage.about.title')} className="mb-400" tabIndex={0}>
             <GcdsText>{t('homepage.about.privacyNote')}</GcdsText>
             <GcdsText>{t('homepage.about.aiServices.azure')}</GcdsText>
-=======
-        </GcdsDetails>
- 
-      </GcdsContainer>
-    </WrappedErrorBoundary>
-  );
-=======
-          <GcdsDetails detailsTitle={t('homepage.about.title')} className="mb-400" tabIndex={0}>
-            <GcdsText>{t('homepage.about.privacyNote')}</GcdsText>
-            <GcdsText>{t('homepage.about.aiServices.azure')}</GcdsText> 
->>>>>>> f7e3f6c4
             <GcdsText>
               <GcdsLink href="https://github.com/cds-snc/ai-answers">
                 {t('homepage.about.systemPrompt')}
@@ -184,10 +144,6 @@
 
   // Fallback: show outage if status is unknown
   return <OutageComponent />;
-<<<<<<< HEAD
-=======
->>>>>>> fork/main
->>>>>>> f7e3f6c4
 };
 
 export default HomePage;