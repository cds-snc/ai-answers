// server/server.js - this is only used for local development NOT for Vercel
import express from 'express';
import cors from 'cors';
import path from 'path';
import { fileURLToPath } from 'url';
import { dirname } from 'path';
import dotenv from 'dotenv';
import openAIHandler from '../api/openai/openai-message.js';
import azureHandler from '../api/azure/azure-message.js';
import azureContextHandler from '../api/azure/azure-context.js';
import azureBatchProcessResultsHandler from '../api/azure/azure-batch-process-results.js';
import anthropicAgentHandler from '../api/anthropic/anthropic-message.js';
import dbChatLogsHandler from '../api/db/db-chat-logs.js';
import anthropicBatchHandler from '../api/anthropic/anthropic-batch.js';
import openAIBatchHandler from '../api/openai/openai-batch.js';
import anthropicBatchStatusHandler from '../api/anthropic/anthropic-batch-status.js';
import openAIBatchStatusHandler from '../api/openai/openai-batch-status.js';
import contextSearchHandler from '../api/search/search-context.js';
import anthropicBatchContextHandler from '../api/anthropic/anthropic-batch-context.js';
import openAIBatchContextHandler from '../api/openai/openai-batch-context.js';
import dbBatchListHandler from '../api/db/db-batch-list.js';
import anthropicBatchProcessResultsHandler from '../api/anthropic/anthropic-batch-process-results.js';
import openAIBatchProcessResultsHandler from '../api/openai/openai-batch-process-results.js';
import dbBatchRetrieveHandler from '../api/db/db-batch-retrieve.js';
import anthropicBatchCancelHandler from '../api/anthropic/anthropic-batch-cancel.js';
import openAIBatchCancelHandler from '../api/openai/openai-batch-cancel.js';
import anthropicContextAgentHandler from '../api/anthropic/anthropic-context.js';
import openAIContextAgentHandler from '../api/openai/openai-context.js';
import dbChatSessionHandler from '../api/db/db-chat-session.js';
import dbVerifyChatSessionHandler from '../api/db/db-verify-chat-session.js';
import dbCheckhandler from '../api/db/db-check.js';
import dbPersistInteraction from '../api/db/db-persist-interaction.js';
import dbPersistFeedback from '../api/db/db-persist-feedback.js';
import dbLogHandler from '../api/db/db-log.js';

const __filename = fileURLToPath(import.meta.url);
const __dirname = dirname(__filename);

dotenv.config({ path: path.resolve(__dirname, '../.env') });

const app = express();
app.use(cors());
app.use(express.json({ limit: '10mb' }));

app.use(express.static(path.join(__dirname, '../build')));

app.get('/health', (req, res) => {
  res.status(200).json({ status: 'Healthy' });
});

app.get('*', (req, res, next) => {
  if (req.url.startsWith('/api')) {
    next();
    return;
  }
  res.sendFile(path.join(__dirname, '../build', 'index.html'));
});

app.post('/api/db-persist-feedback', dbPersistFeedback);
app.post('/api/db-persist-interaction', dbPersistInteraction);
app.get('/api/db-chat-session', dbChatSessionHandler);
app.get('/api/db-verify-chat-session', dbVerifyChatSessionHandler);
app.post("/api/openai-message", openAIHandler);
app.post("/api/azure-message", azureHandler);  // Updated Azure endpoint
app.post('/api/anthropic-message', anthropicAgentHandler);
app.post('/api/anthropic-context', anthropicContextAgentHandler);
app.post("/api/openai/openai-context", azureContextHandler);
app.post("/api/azure-context", azureContextHandler);
app.get('/api/db-chat-logs', dbChatLogsHandler);
app.post('/api/anthropic-batch', anthropicBatchHandler);
app.post('/api/openai-batch', openAIBatchHandler);
//app.post('/api/azure/azure-batch', azureBatchHandler);
//app.get('/api/anthropic-batch-status', anthropicBatchStatusHandler);
//app.get('/api/openai-batch-status', openAIBatchStatusHandler);
//app.get('/api/azure/azure-batch-status', azureBatchStatusHandler);
app.post('/api/search-context', contextSearchHandler);
app.post('/api/anthropic-batch-context', anthropicBatchContextHandler);
//app.post('/api/azure/azure-batch-context', azureBatchContextHandler);
app.get('/api/anthropic-batch-cancel', anthropicBatchCancelHandler);
app.get('/api/openai-batch-cancel', openAIBatchCancelHandler);
//app.get('/api/azure/azure-batch-cancel', azureBatchCancelHandler);
app.post('/api/openai-batch-context', openAIBatchContextHandler);
app.get('/api/db-batch-list', dbBatchListHandler);
app.get('/api/anthropic-batch-status', anthropicBatchStatusHandler);
app.get('/api/azure/azure-batch-process-results', azureBatchProcessResultsHandler);
app.get('/api/anthropic-batch-process-results', anthropicBatchProcessResultsHandler);
app.get('/api/openai-batch-process-results', openAIBatchProcessResultsHandler);
app.get('/api/db-batch-retrieve', dbBatchRetrieveHandler);
app.get('/api/db-check', dbCheckhandler);
app.get('/api/db-log', dbLogHandler);
app.post('/api/db-log', dbLogHandler);

const PORT = process.env.PORT || 3001;
app.listen(PORT, () => console.log(`Server running on port ${PORT}`));
<<<<<<< HEAD

fetch('http://localhost:3001/health')
   .then(response => response.json())
   .then(data => console.log('Health check:', data))
   .catch(error => console.error('Error:', error));
=======
fetch('http://localhost:3001/health')
  .then(response => response.json())
  .then(data => console.log('Health check:', data))
  .catch(error => console.error('Error:', error));
>>>>>>> 2e4cb249
<|MERGE_RESOLUTION|>--- conflicted
+++ resolved
@@ -92,15 +92,8 @@
 
 const PORT = process.env.PORT || 3001;
 app.listen(PORT, () => console.log(`Server running on port ${PORT}`));
-<<<<<<< HEAD
 
-fetch('http://localhost:3001/health')
-   .then(response => response.json())
-   .then(data => console.log('Health check:', data))
-   .catch(error => console.error('Error:', error));
-=======
 fetch('http://localhost:3001/health')
   .then(response => response.json())
   .then(data => console.log('Health check:', data))
-  .catch(error => console.error('Error:', error));
->>>>>>> 2e4cb249
+  .catch(error => console.error('Error:', error));