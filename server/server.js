// server/server.js - this is only used for local development NOT for Vercel
import express from "express";
import cors from "cors";
import path, { dirname } from "path";
import { fileURLToPath } from "url";
import dotenv from "dotenv";
import openAIHandler from "../api/openai/openai-message.js";
import azureHandler from "../api/azure/azure-message.js";
import azureContextHandler from "../api/azure/azure-context.js";
import azureBatchProcessResultsHandler from "../api/azure/azure-batch-process-results.js";
import anthropicAgentHandler from "../api/anthropic/anthropic-message.js";
import dbChatLogsHandler from "../api/db/db-chat-logs.js";
import anthropicBatchHandler from "../api/anthropic/anthropic-batch.js";
import openAIBatchHandler from "../api/openai/openai-batch.js";
import anthropicBatchStatusHandler from "../api/anthropic/anthropic-batch-status.js";
import openAIBatchStatusHandler from "../api/openai/openai-batch-status.js";
import contextSearchHandler from "../api/search/search-context.js";
import anthropicBatchContextHandler from "../api/anthropic/anthropic-batch-context.js";
import openAIBatchContextHandler from "../api/openai/openai-batch-context.js";
import dbBatchListHandler from "../api/db/db-batch-list.js";
import anthropicBatchProcessResultsHandler from "../api/anthropic/anthropic-batch-process-results.js";
import openAIBatchProcessResultsHandler from "../api/openai/openai-batch-process-results.js";
import dbBatchRetrieveHandler from "../api/db/db-batch-retrieve.js";
import anthropicBatchCancelHandler from "../api/anthropic/anthropic-batch-cancel.js";
import openAIBatchCancelHandler from "../api/openai/openai-batch-cancel.js";
import anthropicContextAgentHandler from "../api/anthropic/anthropic-context.js";
import openAIContextAgentHandler from "../api/openai/openai-context.js";
import dbChatSessionHandler from "../api/db/db-chat-session.js";
import dbVerifyChatSessionHandler from "../api/db/db-verify-chat-session.js";
import dbCheckhandler from "../api/db/db-check.js";
import dbPersistInteraction from "../api/db/db-persist-interaction.js";
import dbPersistFeedback from "../api/db/db-persist-feedback.js";
import dbLogHandler from "../api/db/db-log.js";

const __filename = fileURLToPath(import.meta.url);
const __dirname = dirname(__filename);

dotenv.config({ path: path.resolve(__dirname, "../.env") });

const app = express();
app.use(cors());
app.use(express.json({ limit: "10mb" }));

app.use(express.static(path.join(__dirname, "../build")));

<<<<<<< HEAD
app.get("/health", (req, res) => {
  res.status(200).json({ status: "Healthy" });
});

app.get("*", (req, res, next) => {
  if (req.url.startsWith("/api")) {
=======
app.get('/health', (req, res) => {
  res.status(200).json({ status: 'Healthy' });
});

app.get('*', (req, res, next) => {
  if (req.url.startsWith('/api')) {
>>>>>>> 789a5725
    next();
    return;
  }
  res.sendFile(path.join(__dirname, "../build", "index.html"));
});

app.post("/api/db-persist-feedback", dbPersistFeedback);
app.post("/api/db-persist-interaction", dbPersistInteraction);
app.get("/api/db-chat-session", dbChatSessionHandler);
app.get("/api/db-verify-chat-session", dbVerifyChatSessionHandler);
app.post("/api/openai-message", openAIHandler);
app.post("/api/azure-message", azureHandler); // Updated Azure endpoint
app.post("/api/anthropic-message", anthropicAgentHandler);
app.post("/api/anthropic-context", anthropicContextAgentHandler);
app.post("/api/openai/openai-context", azureContextHandler);
app.post("/api/azure-context", azureContextHandler);
app.get("/api/db-chat-logs", dbChatLogsHandler);
app.post("/api/anthropic-batch", anthropicBatchHandler);
app.post("/api/openai-batch", openAIBatchHandler);
//app.post('/api/azure/azure-batch', azureBatchHandler);
//app.get('/api/anthropic-batch-status', anthropicBatchStatusHandler);
//app.get('/api/openai-batch-status', openAIBatchStatusHandler);
//app.get('/api/azure/azure-batch-status', azureBatchStatusHandler);
app.post("/api/search-context", contextSearchHandler);
app.post("/api/anthropic-batch-context", anthropicBatchContextHandler);
//app.post('/api/azure/azure-batch-context', azureBatchContextHandler);
app.get("/api/anthropic-batch-cancel", anthropicBatchCancelHandler);
app.get("/api/openai-batch-cancel", openAIBatchCancelHandler);
//app.get('/api/azure/azure-batch-cancel', azureBatchCancelHandler);
app.post("/api/openai-batch-context", openAIBatchContextHandler);
app.get("/api/db-batch-list", dbBatchListHandler);
app.get("/api/anthropic-batch-status", anthropicBatchStatusHandler);
app.get(
  "/api/azure/azure-batch-process-results",
  azureBatchProcessResultsHandler
);
app.get(
  "/api/anthropic-batch-process-results",
  anthropicBatchProcessResultsHandler
);
app.get("/api/openai-batch-process-results", openAIBatchProcessResultsHandler);
app.get("/api/db-batch-retrieve", dbBatchRetrieveHandler);
app.get("/api/db-check", dbCheckhandler);
app.get("/api/db-log", dbLogHandler);
app.post("/api/db-log", dbLogHandler);

const PORT = process.env.PORT || 3001;
<<<<<<< HEAD
app.listen(PORT, () => {
  console.log(`Server running on port ${PORT}`);
});
=======
app.listen(PORT, () => console.log(`Server running on port ${PORT}`));
>>>>>>> 789a5725

fetch("http://localhost:3001/health")
  .then((response) => response.json())
  .then((data) => console.log("Health check:", data))
  .catch((error) => console.error("Error:", error));<|MERGE_RESOLUTION|>--- conflicted
+++ resolved
@@ -43,21 +43,12 @@
 
 app.use(express.static(path.join(__dirname, "../build")));
 
-<<<<<<< HEAD
 app.get("/health", (req, res) => {
   res.status(200).json({ status: "Healthy" });
 });
 
 app.get("*", (req, res, next) => {
   if (req.url.startsWith("/api")) {
-=======
-app.get('/health', (req, res) => {
-  res.status(200).json({ status: 'Healthy' });
-});
-
-app.get('*', (req, res, next) => {
-  if (req.url.startsWith('/api')) {
->>>>>>> 789a5725
     next();
     return;
   }
@@ -105,13 +96,11 @@
 app.post("/api/db-log", dbLogHandler);
 
 const PORT = process.env.PORT || 3001;
-<<<<<<< HEAD
+
 app.listen(PORT, () => {
   console.log(`Server running on port ${PORT}`);
 });
-=======
-app.listen(PORT, () => console.log(`Server running on port ${PORT}`));
->>>>>>> 789a5725
+
 
 fetch("http://localhost:3001/health")
   .then((response) => response.json())
