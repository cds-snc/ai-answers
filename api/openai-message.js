--- conflicted
+++ resolved
@@ -1,25 +1,7 @@
 // api/chatgpt.js
 import { createOpenAIAgent } from '../agents/AgentService.js';
-<<<<<<< HEAD
 import { AzureOpenAI } from "openai";
-import dotenv from "dotenv";
-
-export default async function handler(req, res) {
-  if (req.method === 'POST') {
-    try {
-
-      const openai = new AzureOpenAI({
-        azureApiKey: process.env.AZURE_OPENAI_API_KEY,
-        azureEndpoint: process.env.AZURE_OPENAI_ENDPOINT,
-        apiVersion: process.env.AZURE_OPENAI_API_VERSION || '2024-06-01',
-      });
-      // Note: Removed listModels function as it may cause the app to get stuck
-      // when using Azure OpenAI without specifying a deployment name
-      console.log('OpenAI API request received');
-      const { message, systemPrompt, conversationHistory } = req.body;
-      console.log('Request body:', req.body);
-=======
-import ServerLoggingService from '../services/ServerLoggingService.js';
+import dotenv from "dotenv";import ServerLoggingService from '../services/ServerLoggingService.js';
 import { ToolTrackingHandler } from '../agents/ToolTrackingHandler.js';
 
 const NUM_RETRIES = 3;
@@ -34,7 +16,6 @@
       role: "user",
       content: reversedInteractions[i].interaction.question,
     });
->>>>>>> f63afcf7
 
     messages.push({
       role: "assistant",
@@ -47,12 +28,20 @@
 async function invokeHandler(req, res) {
   if (req.method === 'POST') {
     try {
-      const { message, systemPrompt, conversationHistory, chatId = 'system' } = req.body;
-      ServerLoggingService.info('OpenAI API request received', chatId);
-      ServerLoggingService.debug('Request body:', chatId, { message, systemPrompt, conversationHistoryLength: conversationHistory.length });
-      
-      // Create agent (callbacks are automatically attached in AgentService)
-      const openAIAgent = await createOpenAIAgent(chatId);
+
+      const openai = new AzureOpenAI({
+        azureApiKey: process.env.AZURE_OPENAI_API_KEY,
+        azureEndpoint: process.env.AZURE_OPENAI_ENDPOINT,
+        apiVersion: process.env.AZURE_OPENAI_API_VERSION || '2024-06-01',
+      });
+      // Note: Removed listModels function as it may cause the app to get stuck
+      // when using Azure OpenAI without specifying a deployment name
+      console.log('OpenAI API request received');
+      const { message, systemPrompt, conversationHistory } = req.body;
+      console.log('Request body:', req.body);
+
+
+      const openAIAgent = await createOpenAIAgent();
 
       const messages = [
         {
