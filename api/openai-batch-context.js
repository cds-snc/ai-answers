import { AzureOpenAI } from 'openai';
import { getModelConfig } from '../config/ai-models.js';
import dbConnect from './db-connect.js';
import { Batch } from '../models/batch.js';
import { Interaction } from '../models/interaction.js';
import { Context } from '../models/context.js';
import { Question } from '../models/question.js';

const modelConfig = getModelConfig('openai', 'openai-gpt4o-mini');
const openai = new AzureOpenAI({
    azureApiKey: process.env.AZURE_OPENAI_API_KEY,
    azureEndpoint: process.env.AZURE_OPENAI_ENDPOINT,
    apiVersion: process.env.AZURE_OPENAI_API_VERSION || '2024-06-01',
});

export default async function handler(req, res) {
    if (req.method !== 'POST') {
        return res.status(405).json({ error: 'Method not allowed' });
    }

    try {
        console.log('Context Batch API request received:', {
            requestCount: req.body.requests?.length
        });

        if (!req.body.requests || !Array.isArray(req.body.requests)) {
            throw new Error('Invalid requests array in payload');
        }

        const jsonlRequests = req.body.requests.map((request, index) => ({
            custom_id: `batch-${index}`,
            method: "POST",
            url: "/v1/chat/completions",
            body: {
                model: modelConfig.name,
                messages: [
                    {
                        role: "system",
                        content: `${request.systemPrompt}<searchResults>${request.searchResults.results}</searchResults>`,
                    },
                    {
                        role: "user",
                        content: request.message
                    }
                ],
                max_tokens: modelConfig.maxTokens,
                temperature: modelConfig.temperature
            }
        }));

        // Convert to JSONL format
<<<<<<< HEAD
        let jsonlContent = jsonlRequests
            .map(req => JSON.stringify(req))
            .join('\n');

        // Log the size of the JSONL content
        console.log('Size of JSONL content:', Buffer.byteLength(jsonlContent, 'utf8'), 'bytes');



=======
        const jsonlContent = jsonlRequests.map(req => JSON.stringify(req)).join('\n');
>>>>>>> f63afcf7
        const jsonlBuffer = Buffer.from(jsonlContent, 'utf-8');
        const jsonlBlob = new Blob([jsonlBuffer], { type: 'application/jsonl' });

        const formData = new FormData();
        formData.append('file', jsonlBlob, 'data.jsonl');
        formData.append('purpose', 'batch');

<<<<<<< HEAD
        const file = await fetch(`${process.env.AZURE_OPENAI_ENDPOINT}/openai/files?api-version=2024-06-01`, {
=======
        const file = await fetch('https://api.openai.com/v1/files', {
>>>>>>> f63afcf7
            method: 'POST',
            headers: {
                'api-key': process.env.AZURE_OPENAI_API_KEY,
            },
            body: formData,
        });
        const fileData = await file.json();

        // Create the batch using the file
        const openAIBatch = await openai.batches.create({
            input_file_id: fileData.id,
            endpoint: "/v1/chat/completions",
            completion_window: "24h"
        });

        // Save to database
        await dbConnect();
        const savedBatch = new Batch({
            batchId: openAIBatch.id,
            type: "context",
            aiProvider: req.body.aiService,
            pageLanguage: req.body.lang,
            name: req.body.batchName
        });
        await savedBatch.save();

        // Store interactions, contexts, and questions
        for (const [index, request] of req.body.requests.entries()) {
            const context = new Context({
                searchProvider: request.searchProvider,
                searchResults: request.searchResults.results,
            });
            await context.save();

            const question = new Question({
                redactedQuestion: request.message
            });
            await question.save();

            const interaction = new Interaction({
                interactionId: `batch-${index}`,
                question: question._id,
                context: context._id,
                referringUrl: request.referringUrl,
            });
            await interaction.save();

            savedBatch.interactions.push(interaction._id);
        }
        await savedBatch.save();

        return res.status(200).json({
            batchId: openAIBatch.id,
            status: openAIBatch.status
        });

    } catch (error) {
        console.error('Context Batch API error:', {
            message: error.message,
            type: error.constructor.name,
            stack: error.stack
        });
        return res.status(500).json({
            error: 'Failed to create batch',
            details: error.message
        });
    }
}<|MERGE_RESOLUTION|>--- conflicted
+++ resolved
@@ -1,144 +1,128 @@
-import { AzureOpenAI } from 'openai';
-import { getModelConfig } from '../config/ai-models.js';
-import dbConnect from './db-connect.js';
-import { Batch } from '../models/batch.js';
-import { Interaction } from '../models/interaction.js';
-import { Context } from '../models/context.js';
-import { Question } from '../models/question.js';
-
-const modelConfig = getModelConfig('openai', 'openai-gpt4o-mini');
-const openai = new AzureOpenAI({
-    azureApiKey: process.env.AZURE_OPENAI_API_KEY,
-    azureEndpoint: process.env.AZURE_OPENAI_ENDPOINT,
-    apiVersion: process.env.AZURE_OPENAI_API_VERSION || '2024-06-01',
-});
-
-export default async function handler(req, res) {
-    if (req.method !== 'POST') {
-        return res.status(405).json({ error: 'Method not allowed' });
-    }
-
-    try {
-        console.log('Context Batch API request received:', {
-            requestCount: req.body.requests?.length
-        });
-
-        if (!req.body.requests || !Array.isArray(req.body.requests)) {
-            throw new Error('Invalid requests array in payload');
-        }
-
-        const jsonlRequests = req.body.requests.map((request, index) => ({
-            custom_id: `batch-${index}`,
-            method: "POST",
-            url: "/v1/chat/completions",
-            body: {
-                model: modelConfig.name,
-                messages: [
-                    {
-                        role: "system",
-                        content: `${request.systemPrompt}<searchResults>${request.searchResults.results}</searchResults>`,
-                    },
-                    {
-                        role: "user",
-                        content: request.message
-                    }
-                ],
-                max_tokens: modelConfig.maxTokens,
-                temperature: modelConfig.temperature
-            }
-        }));
-
-        // Convert to JSONL format
-<<<<<<< HEAD
-        let jsonlContent = jsonlRequests
-            .map(req => JSON.stringify(req))
-            .join('\n');
-
-        // Log the size of the JSONL content
-        console.log('Size of JSONL content:', Buffer.byteLength(jsonlContent, 'utf8'), 'bytes');
-
-
-
-=======
-        const jsonlContent = jsonlRequests.map(req => JSON.stringify(req)).join('\n');
->>>>>>> f63afcf7
-        const jsonlBuffer = Buffer.from(jsonlContent, 'utf-8');
-        const jsonlBlob = new Blob([jsonlBuffer], { type: 'application/jsonl' });
-
-        const formData = new FormData();
-        formData.append('file', jsonlBlob, 'data.jsonl');
-        formData.append('purpose', 'batch');
-
-<<<<<<< HEAD
-        const file = await fetch(`${process.env.AZURE_OPENAI_ENDPOINT}/openai/files?api-version=2024-06-01`, {
-=======
-        const file = await fetch('https://api.openai.com/v1/files', {
->>>>>>> f63afcf7
-            method: 'POST',
-            headers: {
-                'api-key': process.env.AZURE_OPENAI_API_KEY,
-            },
-            body: formData,
-        });
-        const fileData = await file.json();
-
-        // Create the batch using the file
-        const openAIBatch = await openai.batches.create({
-            input_file_id: fileData.id,
-            endpoint: "/v1/chat/completions",
-            completion_window: "24h"
-        });
-
-        // Save to database
-        await dbConnect();
-        const savedBatch = new Batch({
-            batchId: openAIBatch.id,
-            type: "context",
-            aiProvider: req.body.aiService,
-            pageLanguage: req.body.lang,
-            name: req.body.batchName
-        });
-        await savedBatch.save();
-
-        // Store interactions, contexts, and questions
-        for (const [index, request] of req.body.requests.entries()) {
-            const context = new Context({
-                searchProvider: request.searchProvider,
-                searchResults: request.searchResults.results,
-            });
-            await context.save();
-
-            const question = new Question({
-                redactedQuestion: request.message
-            });
-            await question.save();
-
-            const interaction = new Interaction({
-                interactionId: `batch-${index}`,
-                question: question._id,
-                context: context._id,
-                referringUrl: request.referringUrl,
-            });
-            await interaction.save();
-
-            savedBatch.interactions.push(interaction._id);
-        }
-        await savedBatch.save();
-
-        return res.status(200).json({
-            batchId: openAIBatch.id,
-            status: openAIBatch.status
-        });
-
-    } catch (error) {
-        console.error('Context Batch API error:', {
-            message: error.message,
-            type: error.constructor.name,
-            stack: error.stack
-        });
-        return res.status(500).json({
-            error: 'Failed to create batch',
-            details: error.message
-        });
-    }
+import { AzureOpenAI } from 'openai';
+import { getModelConfig } from '../config/ai-models.js';
+import dbConnect from './db-connect.js';
+import { Batch } from '../models/batch.js';
+import { Interaction } from '../models/interaction.js';
+import { Context } from '../models/context.js';
+import { Question } from '../models/question.js';
+
+const modelConfig = getModelConfig('openai', 'openai-gpt4o-mini');
+const openai = new AzureOpenAI({
+    azureApiKey: process.env.AZURE_OPENAI_API_KEY,
+    azureEndpoint: process.env.AZURE_OPENAI_ENDPOINT,
+    apiVersion: process.env.AZURE_OPENAI_API_VERSION || '2024-06-01',
+});
+
+export default async function handler(req, res) {
+    if (req.method !== 'POST') {
+        return res.status(405).json({ error: 'Method not allowed' });
+    }
+
+    try {
+        console.log('Context Batch API request received:', {
+            requestCount: req.body.requests?.length
+        });
+
+        if (!req.body.requests || !Array.isArray(req.body.requests)) {
+            throw new Error('Invalid requests array in payload');
+        }
+
+        const jsonlRequests = req.body.requests.map((request, index) => ({
+            custom_id: `batch-${index}`,
+            method: "POST",
+            url: "/v1/chat/completions",
+            body: {
+                model: modelConfig.name,
+                messages: [
+                    {
+                        role: "system",
+                        content: `${request.systemPrompt}<searchResults>${request.searchResults.results}</searchResults>`,
+                    },
+                    {
+                        role: "user",
+                        content: request.message
+                    }
+                ],
+                max_tokens: modelConfig.maxTokens,
+                temperature: modelConfig.temperature
+            }
+        }));
+
+        // Convert to JSONL format
+        const jsonlContent = jsonlRequests.map(req => JSON.stringify(req)).join('\n');
+        const jsonlBuffer = Buffer.from(jsonlContent, 'utf-8');
+        const jsonlBlob = new Blob([jsonlBuffer], { type: 'application/jsonl' });
+
+        const formData = new FormData();
+        formData.append('file', jsonlBlob, 'data.jsonl');
+        formData.append('purpose', 'batch');
+
+        const file = await fetch(`${process.env.AZURE_OPENAI_ENDPOINT}/openai/files?api-version=2024-06-01`, {
+            method: 'POST',
+            headers: {
+                'api-key': process.env.AZURE_OPENAI_API_KEY,
+            },
+            body: formData,
+        });
+        const fileData = await file.json();
+
+        // Create the batch using the file
+        const openAIBatch = await openai.batches.create({
+            input_file_id: fileData.id,
+            endpoint: "/v1/chat/completions",
+            completion_window: "24h"
+        });
+
+        // Save to database
+        await dbConnect();
+        const savedBatch = new Batch({
+            batchId: openAIBatch.id,
+            type: "context",
+            aiProvider: req.body.aiService,
+            pageLanguage: req.body.lang,
+            name: req.body.batchName
+        });
+        await savedBatch.save();
+
+        // Store interactions, contexts, and questions
+        for (const [index, request] of req.body.requests.entries()) {
+            const context = new Context({
+                searchProvider: request.searchProvider,
+                searchResults: request.searchResults.results,
+            });
+            await context.save();
+
+            const question = new Question({
+                redactedQuestion: request.message
+            });
+            await question.save();
+
+            const interaction = new Interaction({
+                interactionId: `batch-${index}`,
+                question: question._id,
+                context: context._id,
+                referringUrl: request.referringUrl,
+            });
+            await interaction.save();
+
+            savedBatch.interactions.push(interaction._id);
+        }
+        await savedBatch.save();
+
+        return res.status(200).json({
+            batchId: openAIBatch.id,
+            status: openAIBatch.status
+        });
+
+    } catch (error) {
+        console.error('Context Batch API error:', {
+            message: error.message,
+            type: error.constructor.name,
+            stack: error.stack
+        });
+        return res.status(500).json({
+            error: 'Failed to create batch',
+            details: error.message
+        });
+    }
 }