--- conflicted
+++ resolved
@@ -51,20 +51,6 @@
       model: modelConfig.name
     });
 
-<<<<<<< HEAD
-     // save the batch id and entries
-     await dbConnect();
-     const savedBatch = new Batch({
-         batchId: batch.id,
-         type: "question",
-         provider: "openai",
-         entries: req.body.requests.map((request, index) => ({
-             entry_id: `eval-${index}`,
-             ...request.entry
-         }))
-     });
-     await savedBatch.save();
-=======
     // save the batch id and entries
     await dbConnect();
     const savedBatch = new Batch({
@@ -81,7 +67,6 @@
         ...request.context,
       });
       await context.save();
->>>>>>> f63afcf7
 
       // Create Question document
       const question = new Question({
