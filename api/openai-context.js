<<<<<<< HEAD
import { createContextAgent } from '../agents/AgentService.js';
const invokeAgent = async (agentType, systemPrompt, message) => {
  try {
    const contextAgent = await createContextAgent(agentType);

    const result = await contextAgent.invoke({
      messages: [
        {
          role: "system",
          content: systemPrompt,
        },
        {
          role: "user",
          content: message,
        }
      ]
    });



    if (Array.isArray(result.messages) && result.messages.length > 0) {
      const lastMessage = result.messages[result.messages.length - 1]?.content;
      console.log('ContextAgent Response:', {
        content: lastMessage,
        role: result.messages[result.messages.length - 1]?.response_metadata?.role,
        usage: result.messages[result.messages.length - 1]?.response_metadata?.usage,
      });
      return lastMessage;
    } else {
      return "No messages available";
    }
  } catch (error) {
    console.error(`Error with ${agentType} agent:`, error);
    throw error;
  }
};
=======
import { invokeContextAgent } from '../services/ContextAgentService.js';
import { exponentialBackoff } from '../src/utils/backoff.js';
>>>>>>> f63afcf7

export default async function handler(req, res) {
  if (req.method === 'POST') {
    console.log('Request body:', req.body);
    
    try {
      const result = await exponentialBackoff(() => invokeContextAgent('openai', req.body));
      res.json(result);
    } catch (error) {
      console.error('Error processing request:', error);
      res.status(500).json({ error: 'Internal Server Error' });
    }
  } else {
    res.setHeader('Allow', ['POST']);
    res.status(405).end(`Method ${req.method} Not Allowed`);
  }
}
<|MERGE_RESOLUTION|>--- conflicted
+++ resolved
@@ -1,58 +1,19 @@
-<<<<<<< HEAD
-import { createContextAgent } from '../agents/AgentService.js';
-const invokeAgent = async (agentType, systemPrompt, message) => {
-  try {
-    const contextAgent = await createContextAgent(agentType);
-
-    const result = await contextAgent.invoke({
-      messages: [
-        {
-          role: "system",
-          content: systemPrompt,
-        },
-        {
-          role: "user",
-          content: message,
-        }
-      ]
-    });
-
-
-
-    if (Array.isArray(result.messages) && result.messages.length > 0) {
-      const lastMessage = result.messages[result.messages.length - 1]?.content;
-      console.log('ContextAgent Response:', {
-        content: lastMessage,
-        role: result.messages[result.messages.length - 1]?.response_metadata?.role,
-        usage: result.messages[result.messages.length - 1]?.response_metadata?.usage,
-      });
-      return lastMessage;
-    } else {
-      return "No messages available";
-    }
-  } catch (error) {
-    console.error(`Error with ${agentType} agent:`, error);
-    throw error;
-  }
-};
-=======
-import { invokeContextAgent } from '../services/ContextAgentService.js';
-import { exponentialBackoff } from '../src/utils/backoff.js';
->>>>>>> f63afcf7
-
-export default async function handler(req, res) {
-  if (req.method === 'POST') {
-    console.log('Request body:', req.body);
-    
-    try {
-      const result = await exponentialBackoff(() => invokeContextAgent('openai', req.body));
-      res.json(result);
-    } catch (error) {
-      console.error('Error processing request:', error);
-      res.status(500).json({ error: 'Internal Server Error' });
-    }
-  } else {
-    res.setHeader('Allow', ['POST']);
-    res.status(405).end(`Method ${req.method} Not Allowed`);
-  }
-}
+import { invokeContextAgent } from '../services/ContextAgentService.js';
+import { exponentialBackoff } from '../src/utils/backoff.js';
+
+export default async function handler(req, res) {
+  if (req.method === 'POST') {
+    console.log('Request body:', req.body);
+    
+    try {
+      const result = await exponentialBackoff(() => invokeContextAgent('openai', req.body));
+      res.json(result);
+    } catch (error) {
+      console.error('Error processing request:', error);
+      res.status(500).json({ error: 'Internal Server Error' });
+    }
+  } else {
+    res.setHeader('Allow', ['POST']);
+    res.status(405).end(`Method ${req.method} Not Allowed`);
+  }
+}