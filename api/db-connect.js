--- conflicted
+++ resolved
@@ -15,18 +15,11 @@
     const opts = {
       useNewUrlParser: true,
       useUnifiedTopology: true,
-<<<<<<< HEAD
-      bufferCommands: false,           // Disables buffering while waiting for connection
-      connectTimeoutMS: 30000,         // 30 seconds to connect to MongoDB
-      serverSelectionTimeoutMS: 30000, // 30 seconds to select a server
-      socketTimeoutMS: 45000,   
-=======
       bufferCommands: false,
       serverSelectionTimeoutMS: 60000,
       socketTimeoutMS: 120000,        
       connectTimeoutMS: 60000,        
     
->>>>>>> 3a73381c
     };
 
     cached.promise = mongoose.connect(process.env.MONGODB_URI, opts).then((mongoose) => {
