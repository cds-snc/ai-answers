--- conflicted
+++ resolved
@@ -22,7 +22,6 @@
 
   if (!cached.promise) {
     const opts = {
-<<<<<<< HEAD
       tls: true,
       tlsCAFile: '/app/global-bundle.pem',
       retryWrites: false,
@@ -30,15 +29,6 @@
       useUnifiedTopology: true,
       bufferCommands: false,
       connectTimeoutMS: 30000 // 30 seconds timeout
-=======
-      //useNewUrlParser: true,
-      //useUnifiedTopology: true,
-      bufferCommands: false,
-      serverSelectionTimeoutMS: 60000,
-      socketTimeoutMS: 120000,        
-      connectTimeoutMS: 60000,        
-    
->>>>>>> f63afcf7
     };
 
     cached.promise = mongoose.connect(process.env.DOCDB_URI, opts).then((mongoose) => {
