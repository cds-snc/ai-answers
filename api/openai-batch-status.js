import { AzureOpenAI } from 'openai';

const openai = new AzureOpenAI({
    azureApiKey: process.env.AZURE_OPENAI_API_KEY,  // Azure API Key
    azureEndpoint: process.env.AZURE_OPENAI_ENDPOINT, // Azure endpoint
    apiVersion: process.env.AZURE_OPENAI_API_VERSION || '2024-06-01'
});

export default async function handler(req, res) {
    if (req.method !== 'GET') {
        return res.status(405).json({ error: 'Method not allowed' });
    }
    try {
        const { batchId } = req.query;
        const batch = await openai.batches.retrieve(batchId);

        // Check if the batch is completed and has output
        return res.status(200).json({
            status: batch.status,
        });
    } catch (error) {
<<<<<<< HEAD
        console.error('Azure OpenAI Batch status error:', error);
        return res.status(500).json({ error: 'Failed to get batch status' });
=======
        return res.status(200).json({
            status: "not_found",
        });
>>>>>>> f63afcf7
    }
} <|MERGE_RESOLUTION|>--- conflicted
+++ resolved
@@ -19,13 +19,8 @@
             status: batch.status,
         });
     } catch (error) {
-<<<<<<< HEAD
-        console.error('Azure OpenAI Batch status error:', error);
-        return res.status(500).json({ error: 'Failed to get batch status' });
-=======
         return res.status(200).json({
             status: "not_found",
         });
->>>>>>> f63afcf7
     }
 } 