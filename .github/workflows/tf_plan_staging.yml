--- conflicted
+++ resolved
@@ -28,11 +28,8 @@
       matrix:
         include:
           - module: ecr
-<<<<<<< HEAD
           - module: network
-=======
           - module: hosted_zone
->>>>>>> ba182965
     runs-on: ubuntu-latest
     environment: staging
     steps:
