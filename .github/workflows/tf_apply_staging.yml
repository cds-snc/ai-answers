name: 'Terraform apply staging'

on:
  workflow_dispatch:
  push:
    branches:
      - main
    paths:
      - 'terragrunt/**'
      - '!terragrunt/env/staging/**'
      - '.github/workflows/tf_apply_staging.yml'

env:
  AWS_REGION: ca-central-1
  TERRAFORM_VERSION: 1.10.4
  TERRAGRUNT_VERSION: 0.72.3

permissions:
  id-token: write
  contents: read
  pull-requests: write
  actions: write
  checks: write
  statuses: write

jobs:
  terragrunt-apply:
    runs-on: ubuntu-latest
    environment: staging
    steps:
      - name: Checkout
        uses: actions/checkout@v3

      - name: Setup Terraform Tools
        uses: cds-snc/terraform-tools-setup@v1

      - name: Configure aws credentials using OIDC
        uses: aws-actions/configure-aws-credentials@v4.0.2
        with:
          role-to-assume: rn:aws:iam::992382783569:role/react-answers-apply
          role-session-name: TFApply
          aws-region: ${{ env.AWS_REGION }}

<<<<<<< HEAD
      - name: Apply network
        working-directory: terragrunt/env/staging/network
        run: terragrunt apply --terragrunt-non-interactive -auto-approve

      - name: Apply ecr
        working-directory: terragrunt/env/staging/ecr
=======
      - name: Apply ecr
        working-directory: terragrunt/env/staging/ecr
        run: |
          terragrunt apply --terragrunt-non-interactive -auto-approve

      - name: Apply hosted zone
        working-directory: terragrunt/env/staging/hosted_zone
>>>>>>> ba182965
        run: |
          terragrunt apply --terragrunt-non-interactive -auto-approve<|MERGE_RESOLUTION|>--- conflicted
+++ resolved
@@ -41,21 +41,14 @@
           role-session-name: TFApply
           aws-region: ${{ env.AWS_REGION }}
 
-<<<<<<< HEAD
       - name: Apply network
         working-directory: terragrunt/env/staging/network
         run: terragrunt apply --terragrunt-non-interactive -auto-approve
 
       - name: Apply ecr
         working-directory: terragrunt/env/staging/ecr
-=======
-      - name: Apply ecr
-        working-directory: terragrunt/env/staging/ecr
-        run: |
-          terragrunt apply --terragrunt-non-interactive -auto-approve
-
-      - name: Apply hosted zone
+        run: terragrunt apply --terragrunt-non-interactive -auto-approve
+      
+        - name: Apply hosted zone
         working-directory: terragrunt/env/staging/hosted_zone
->>>>>>> ba182965
-        run: |
-          terragrunt apply --terragrunt-non-interactive -auto-approve+        run: terragrunt apply --terragrunt-non-interactive -auto-approve