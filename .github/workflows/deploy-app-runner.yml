--- conflicted
+++ resolved
@@ -18,15 +18,6 @@
       AWS_REGION:             ${{ secrets.AWS_REGION }}
       AWS_ASSUME_ROLE_ARN:    ${{ secrets.AWS_ASSUME_ROLE_ARN }}
       APP_RUNNER_SERVICE_ARN: ${{ secrets.APP_RUNNER_SERVICE_ARN }}
-<<<<<<< HEAD
-      ANTHROPIC_API_KEY:      ${{ secrets.ANTHROPIC_API_KEY }}
-      OPENAI_API_KEY:         ${{ secrets.OPENAI_API_KEY }}
-      GOOGLE_API_KEY:         ${{ secrets.GOOGLE_API_KEY }}
-      GOOGLE_SEARCH_ENGINE_ID: ${{ secrets.GOOGLE_SEARCH_ENGINE_ID }}
-      DOCDB_URI:              ${{ secrets.DOCDB_URI }}
-      JWT_SECRET_KEY:         ${{ secrets.JWT_SECRET_KEY }}
-      NODE_ENV:               ${{ secrets.NODE_ENV }}
-=======
       ANTHROPIC_API_KEY:       ${{ secrets.ANTHROPIC_API_KEY }}
       OPENAI_API_KEY:          ${{ secrets.OPENAI_API_KEY }}
       GOOGLE_API_KEY:          ${{ secrets.GOOGLE_API_KEY }}
@@ -34,7 +25,6 @@
       DOCDB_URI:               ${{ secrets.DOCDB_URI }}
       JWT_SECRET_KEY:          ${{ secrets.JWT_SECRET_KEY }}
       NODE_ENV:                ${{ secrets.NODE_ENV }}
->>>>>>> b4e6f391
 
     steps:
       - name: Configure AWS credentials via OIDC
@@ -62,25 +52,13 @@
                     "BuildCommand": "npm install && npm run build",
                     "StartCommand": "npm run start-server",
                     "RuntimeEnvironmentVariables": {
-<<<<<<< HEAD
-                      "DEPLOY_RUN_ID": "${{ github.run_id }}",
-                      "ANTHROPIC_API_KEY": "${{ env.ANTHROPIC_API_KEY }}",
-                      "OPENAI_API_KEY": "${{ env.OPENAI_API_KEY }}",
-                      "GOOGLE_API_KEY": "${{ env.GOOGLE_API_KEY }}",
+                      "ANTHROPIC_API_KEY":       "${{ env.ANTHROPIC_API_KEY }}",
+                      "OPENAI_API_KEY":          "${{ env.OPENAI_API_KEY }}",
+                      "GOOGLE_API_KEY":          "${{ env.GOOGLE_API_KEY }}",
                       "GOOGLE_SEARCH_ENGINE_ID": "${{ env.GOOGLE_SEARCH_ENGINE_ID }}",
-                      "DOCDB_URI": "${{ env.DOCDB_URI }}",
-                      "JWT_SECRET_KEY": "${{ env.JWT_SECRET_KEY }}",
-                      "NODE_ENV": "${{ env.NODE_ENV }}"
-=======
-                      "DEPLOY_RUN_ID":         "${{ github.run_id }}",
-                      "ANTHROPIC_API_KEY":     "${{ env.ANTHROPIC_API_KEY }}",
-                      "OPENAI_API_KEY":        "${{ env.OPENAI_API_KEY }}",
-                      "GOOGLE_API_KEY":        "${{ env.GOOGLE_API_KEY }}",
-                      "GOOGLE_SEARCH_ENGINE_ID": "${{ env.GOOGLE_SEARCH_ENGINE_ID }}",
-                      "DOCDB_URI":             "${{ env.DOCDB_URI }}",
-                      "JWT_SECRET_KEY":        "${{ env.JWT_SECRET_KEY }}",
-                      "NODE_ENV":              "${{ env.NODE_ENV }}"
->>>>>>> b4e6f391
+                      "DOCDB_URI":               "${{ env.DOCDB_URI }}",
+                      "JWT_SECRET_KEY":          "${{ env.JWT_SECRET_KEY }}",
+                      "NODE_ENV":                "${{ env.NODE_ENV }}"
                     }
                   }
                 }
@@ -111,54 +89,29 @@
         run: |
           set -e
           for i in {1..10}; do
-<<<<<<< HEAD
             if aws apprunner update-service --cli-input-json file://update-input.json --region ${{ env.AWS_REGION }}; then
-              echo "✅ update-service succeeded"
-              break
+              echo "✅ Update succeeded" && break
             else
-              echo "🔁 Retrying in 60s..."
-=======
-            if aws apprunner update-service \
-                --cli-input-json file://update-input.json \
-                --region ${{ env.AWS_REGION }}; then
-              echo "✅ update-service succeeded"; break
-            else
-              echo "Retrying in 60s..."
->>>>>>> b4e6f391
               sleep 60
             fi
           done
 
       - name: Force deployment if needed
         run: |
-<<<<<<< HEAD
-=======
           aws apprunner start-deployment \
             --cli-input-json file://update-input.json \
             --region ${{ env.AWS_REGION }}
 
       - name: Wait up to 4h for service RUNNING
         run: |
->>>>>>> b4e6f391
           echo "Waiting for service RUNNING..."
           for i in {1..240}; do
-            STATE=$(aws apprunner describe-service \
-              --service-arn "${{ env.APP_RUNNER_SERVICE_ARN }}" \
-              --region ${{ env.AWS_REGION }} \
-              --query 'Service.Status' --output text)
-<<<<<<< HEAD
-            [[ "$STATE" == "RUNNING" ]] && { echo "🟢 Service is RUNNING."; exit 0; }
-            [[ "$STATE" == "FAILED" ]] && { echo "❌ Deployment FAILED!"; exit 1; }
+            STATE=$(aws apprunner describe-service --service-arn "${{ env.APP_RUNNER_SERVICE_ARN }}" --region ${{ env.AWS_REGION }} --query 'Service.Status' --output text)
+            [[ "$STATE" == "RUNNING" ]] && exit 0
+            [[ "$STATE" == "FAILED" ]] && exit 1
             sleep 60
           done
-          echo "❌ Timed out"; exit 1
-=======
-            [[ "$STATE" == "RUNNING" ]] && { echo "Service is RUNNING."; exit 0; }
-            [[ "$STATE" == "FAILED"  ]] && { echo "Deployment FAILED!"; exit 1; }
-            sleep 60
-          done
-          echo "Timed out"; exit 1
->>>>>>> b4e6f391
+          exit 1
 
       - name: Output App Runner URL
         run: |
