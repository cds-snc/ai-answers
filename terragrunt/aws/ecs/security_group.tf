--- conflicted
+++ resolved
@@ -39,7 +39,6 @@
 # Traffic to DocumentDB should only come from ECS
 ###
 
-<<<<<<< HEAD
 resource "aws_security_group_rule" "ecs_egress_database" {
   description       = "Allow ECS to talk to the DocumentDB cluster"
   type              = "egress"
@@ -50,8 +49,6 @@
   security_group_id = aws_security_group.ecs_tasks.id
 }
 
-=======
->>>>>>> 74a4f6e7
 resource "aws_security_group_rule" "database_ingress_ecs" {
   description              = "Allow DocumentDB cluster to receive requests from ECS"
   type                     = "ingress"
