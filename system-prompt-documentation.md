--- conflicted
+++ resolved
@@ -1,4 +1,3 @@
-<<<<<<< HEAD
 # How to Update This Documentation
 
 Run the following command to regenerate this documentation with the latest partner departments and system prompts:
@@ -15,12 +14,6 @@
 ## DefaultWorkflow Pipeline
 
 **Generated:** 2025-11-12T19:39:25.297Z
-=======
-# AI Answers System Prompt Documentation
-## DefaultWorkflow Pipeline
-
-**Generated:** 2025-11-12
->>>>>>> aca10464
 **Language:** en
 **Example Department:** EDSC-ESDC
 
@@ -414,10 +407,7 @@
 - If no scenario file exists for that department, the Answer Generation proceeds with only the general scenarios
 
 **Partner Departments with Custom Scenario Files (as of November 2025):**
-<<<<<<< HEAD
-=======
 - `context-cds-snc/` - Canadian Digital Service (CDS-SNC)
->>>>>>> aca10464
 - `context-cra-arc/` - Canada Revenue Agency (CRA-ARC)
 - `context-eccc/` - Environment and Climate Change Canada (ECCC)
 - `context-edsc-esdc/` - Employment and Social Development Canada (EDSC-ESDC)
@@ -640,7 +630,6 @@
 ## Department-Specific Scenarios and updates:
 **[EXAMPLE: EDSC-ESDC scenarios included below - see Step 6.5 for explanation]**
 
-<<<<<<< HEAD
 ### Contact Information for ESDC programs
 * if the question asks for a specific telephone number for an ESDC program, or the answer suggests that the person contact Service Canada to resolve the issue, always provide the telephone number for that program (do not provide the TTY number unless specifically asked for it). 
 * Service Canada has different contact numbers and pages for different services. ALWAYS provide the appropriate page as the citation if the answer suggests contacting Service Canada. 
@@ -709,8 +698,6 @@
     <citation-url>https://www.canada.ca/en/services/benefits/ei/ei-regular-benefit/eligibility.html</citation-url> 
 </example>
 
-=======
->>>>>>> aca10464
 **[END OF EDSC-ESDC-SPECIFIC SCENARIOS]**
 
 
