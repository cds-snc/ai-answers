import { tool } from "@langchain/core/tools";
import axios from 'axios';
import { load } from 'cheerio';
import { Agent } from 'https';
import { getEncoding } from "js-tiktoken";

const tokenizer = getEncoding("cl100k_base"); // OpenAI's default tokenizer

/**
 * Extracts the content of the body from a cheerio object, including all text and keeping <a> tags,
 * with newline characters after block elements.
 * @param {object} $ - The cheerio object of the parsed HTML.
 * @param {number} maxTokens - Maximum number of tokens to extract (default 8000)
 * @returns {string} - The extracted body content with links and formatted text.
 */
function extractBodyContentWithLinks($, maxTokens = 8000) {
    const bodyContent = [];
    const blockTags = new Set(['p', 'div', 'br', 'h1', 'h2', 'h3', 'h4', 'h5', 'h6', 'li', 'ul', 'ol', 'hr', 'details', 'summary', 'table', 'tr', 'td', 'th']);
    const mainTag = $('main');
    let totalTokens = 0;

    if (mainTag.length > 0) {
        mainTag.find('*').each((_, element) => {
            // Check if we've exceeded token limit
            if (totalTokens >= maxTokens) {
                return false; // Break the each loop
            }

            const tag = $(element);
            let content = '';

            if (element.type === 'text') {
                const text = tag.text().trim();
                if (text) content = text;
            } else if (element.tagName === 'a') {
                content = $.html(element).trim();
            } else if (element.tagName === 'table') {
                // Special handling for tables
                const tableContent = [];
                let isFirstRow = true;
                
                tag.find('tr').each((_, row) => {
                    const rowContent = [];
                    $(row).find('th, td').each((_, cell) => {
                        const $cell = $(cell);
                        let cellText = '';
                        
                        // Handle cells that contain links
                        const links = $cell.find('a');
                        if (links.length > 0) {
                            links.each((_, link) => {
                                const $link = $(link);
                                const linkText = $link.text().trim();
                                if (linkText) cellText += linkText;
                            });
                        } else {
                            // Handle bold text
                            const boldText = $cell.find('strong').text().trim();
                            if (boldText) {
                                cellText = boldText;
                                // Add the rest of the text if any
                                const remainingText = $cell.clone().find('strong').remove().end().text().trim();
                                if (remainingText) cellText += remainingText;
                            } else {
                                cellText = $cell.text().trim();
                            }
                        }
                        
                        // Clean up multiple spaces and newlines, but preserve intentional line breaks
                        cellText = cellText
                            .replace(/\s+/g, ' ')  // Replace multiple spaces with single space
                            .replace(/\n\s*\n/g, '\n')  // Replace multiple newlines with single newline
                            .trim();
                        
                        if (cellText) rowContent.push(cellText);
                    });
                    
                    if (rowContent.length > 0) {
                        if (isFirstRow) {
                            // Add header row
                            tableContent.push(rowContent.join(' | '));
                            // Add separator row for markdown tables
                            tableContent.push(rowContent.map(() => '---').join(' | '));
                            isFirstRow = false;
                        } else {
                            // For long content, wrap in a single line
                            const wrappedRow = rowContent.map(text => {
                                // If text is too long, wrap it to maintain table structure
                                return text.length > 100 ? text.substring(0, 97) + '...' : text;
                            });
                            tableContent.push(wrappedRow.join(' | '));
                        }
                    }
                });
                content = tableContent.join('\n');
            } else if (element.tagName === 'details') {
                // Special handling for details element
                const summary = tag.find('summary').text().trim();
                const detailsContent = tag.find('*:not(summary)').text().trim();
                if (summary) content = `Summary: ${summary}\n`;
                if (detailsContent) content += `Details: ${detailsContent}\n`;
            } else if (element.tagName === 'form') {
                // Special handling for forms
                const formContent = [];
                tag.find('input, select, textarea').each((_, formElement) => {
                    const $formElement = $(formElement);
                    const type = $formElement.attr('type') || formElement.tagName.toLowerCase();
                    const name = $formElement.attr('name') || '';
                    const value = $formElement.attr('value') || '';
                    const label = $formElement.closest('label').text().trim() || 
                                $(`label[for="${$formElement.attr('id')}"]`).text().trim();
                    
                    if (type === 'radio' || type === 'checkbox') {
                        if ($formElement.is(':checked')) {
                            formContent.push(`${label || name}: ${value || 'checked'}`);
                        }
                    } else if (type === 'select') {
                        const selectedOption = $formElement.find('option:selected').text();
                        formContent.push(`${label || name}: ${selectedOption}`);
                    } else {
                        formContent.push(`${label || name}: ${value}`);
                    }
                });
                content = formContent.join('\n');
            } else if (blockTags.has(element.tagName)) {
                const text = tag.text().trim();
                if (text) content = text + '\n';
            } else {
                const text = tag.text().trim();
                if (text) content = text;
            }

            if (content) {
                const tokens = tokenizer.encode(content);
                if (totalTokens + tokens.length <= maxTokens) {
                    bodyContent.push(content);
                    totalTokens += tokens.length;
                } else {
                    // Add partial content up to token limit if possible
                    const remainingTokens = maxTokens - totalTokens;
                    if (remainingTokens > 0) {
                        const partialContent = tokenizer.decode(tokens.slice(0, remainingTokens));
                        bodyContent.push(partialContent);
                        totalTokens = maxTokens;
                    }
                    return false; // Break the each loop
                }
            }
        });
    }

    return bodyContent.join(' ');
}

const downloadWebPage = async (url, chatId = 'system') => {
    const httpsAgent = new Agent({ rejectUnauthorized: false });
    const DEFAULT_MAX_TOKENS = 16000; // Set a reasonable default token limit
    
    try {
        const response = await axios.get(url, {
            httpsAgent,
            maxRedirects: 10,
            timeout: 5000,
            headers: {
                'User-Agent': process.env.USER_AGENT
            }
        });
        
        const $ = load(response.data);
        return extractBodyContentWithLinks($, DEFAULT_MAX_TOKENS);
    } catch (error) {
        // Throw error with specific message based on error type
        if (error.code === 'ECONNREFUSED') {
            throw new Error(`Connection refused: ${url}`);
        } else if (error.response?.status === 403) {
            throw new Error(`Access forbidden (403): ${url}`);
        } else if (error.response?.status === 404) {
            throw new Error(`Page not found (404): ${url}`);
        } else if (error.code === 'ETIMEDOUT') {
            throw new Error(`Request timed out: ${url}`);
        } else {
            throw new Error(`Failed to download webpage: ${url} - ${error.message}`);
        }
    }
};

const downloadWebPageTool = tool(
    async ({ url, chatId }) => {
        return await downloadWebPage(url, chatId);
    },
    {
        name: "downloadWebPage",
<<<<<<< HEAD
        description: "CRITICAL TOOL: Download and extract content from web pages to verify current information, especially for numbers, contact details, dates, dollar amounts, and time-sensitive content. You MUST use this tool when the agenticBase prompt instructs you to download specific URLs in your download plan.",
=======
        description: "ALWAYS use this tool to get current web page content. Use it to execute the <download-plan>.",
>>>>>>> f59a69fd
        schema: {
            type: "object",
            properties: {
                url: {
                    type: "string",
                    description: "The URL to download and parse content from.",
                }
            },
            required: ["url"]
        },
    }
);

export default downloadWebPageTool;<|MERGE_RESOLUTION|>--- conflicted
+++ resolved
@@ -1,211 +1,207 @@
-import { tool } from "@langchain/core/tools";
-import axios from 'axios';
-import { load } from 'cheerio';
-import { Agent } from 'https';
-import { getEncoding } from "js-tiktoken";
-
-const tokenizer = getEncoding("cl100k_base"); // OpenAI's default tokenizer
-
-/**
- * Extracts the content of the body from a cheerio object, including all text and keeping <a> tags,
- * with newline characters after block elements.
- * @param {object} $ - The cheerio object of the parsed HTML.
- * @param {number} maxTokens - Maximum number of tokens to extract (default 8000)
- * @returns {string} - The extracted body content with links and formatted text.
- */
-function extractBodyContentWithLinks($, maxTokens = 8000) {
-    const bodyContent = [];
-    const blockTags = new Set(['p', 'div', 'br', 'h1', 'h2', 'h3', 'h4', 'h5', 'h6', 'li', 'ul', 'ol', 'hr', 'details', 'summary', 'table', 'tr', 'td', 'th']);
-    const mainTag = $('main');
-    let totalTokens = 0;
-
-    if (mainTag.length > 0) {
-        mainTag.find('*').each((_, element) => {
-            // Check if we've exceeded token limit
-            if (totalTokens >= maxTokens) {
-                return false; // Break the each loop
-            }
-
-            const tag = $(element);
-            let content = '';
-
-            if (element.type === 'text') {
-                const text = tag.text().trim();
-                if (text) content = text;
-            } else if (element.tagName === 'a') {
-                content = $.html(element).trim();
-            } else if (element.tagName === 'table') {
-                // Special handling for tables
-                const tableContent = [];
-                let isFirstRow = true;
-                
-                tag.find('tr').each((_, row) => {
-                    const rowContent = [];
-                    $(row).find('th, td').each((_, cell) => {
-                        const $cell = $(cell);
-                        let cellText = '';
-                        
-                        // Handle cells that contain links
-                        const links = $cell.find('a');
-                        if (links.length > 0) {
-                            links.each((_, link) => {
-                                const $link = $(link);
-                                const linkText = $link.text().trim();
-                                if (linkText) cellText += linkText;
-                            });
-                        } else {
-                            // Handle bold text
-                            const boldText = $cell.find('strong').text().trim();
-                            if (boldText) {
-                                cellText = boldText;
-                                // Add the rest of the text if any
-                                const remainingText = $cell.clone().find('strong').remove().end().text().trim();
-                                if (remainingText) cellText += remainingText;
-                            } else {
-                                cellText = $cell.text().trim();
-                            }
-                        }
-                        
-                        // Clean up multiple spaces and newlines, but preserve intentional line breaks
-                        cellText = cellText
-                            .replace(/\s+/g, ' ')  // Replace multiple spaces with single space
-                            .replace(/\n\s*\n/g, '\n')  // Replace multiple newlines with single newline
-                            .trim();
-                        
-                        if (cellText) rowContent.push(cellText);
-                    });
-                    
-                    if (rowContent.length > 0) {
-                        if (isFirstRow) {
-                            // Add header row
-                            tableContent.push(rowContent.join(' | '));
-                            // Add separator row for markdown tables
-                            tableContent.push(rowContent.map(() => '---').join(' | '));
-                            isFirstRow = false;
-                        } else {
-                            // For long content, wrap in a single line
-                            const wrappedRow = rowContent.map(text => {
-                                // If text is too long, wrap it to maintain table structure
-                                return text.length > 100 ? text.substring(0, 97) + '...' : text;
-                            });
-                            tableContent.push(wrappedRow.join(' | '));
-                        }
-                    }
-                });
-                content = tableContent.join('\n');
-            } else if (element.tagName === 'details') {
-                // Special handling for details element
-                const summary = tag.find('summary').text().trim();
-                const detailsContent = tag.find('*:not(summary)').text().trim();
-                if (summary) content = `Summary: ${summary}\n`;
-                if (detailsContent) content += `Details: ${detailsContent}\n`;
-            } else if (element.tagName === 'form') {
-                // Special handling for forms
-                const formContent = [];
-                tag.find('input, select, textarea').each((_, formElement) => {
-                    const $formElement = $(formElement);
-                    const type = $formElement.attr('type') || formElement.tagName.toLowerCase();
-                    const name = $formElement.attr('name') || '';
-                    const value = $formElement.attr('value') || '';
-                    const label = $formElement.closest('label').text().trim() || 
-                                $(`label[for="${$formElement.attr('id')}"]`).text().trim();
-                    
-                    if (type === 'radio' || type === 'checkbox') {
-                        if ($formElement.is(':checked')) {
-                            formContent.push(`${label || name}: ${value || 'checked'}`);
-                        }
-                    } else if (type === 'select') {
-                        const selectedOption = $formElement.find('option:selected').text();
-                        formContent.push(`${label || name}: ${selectedOption}`);
-                    } else {
-                        formContent.push(`${label || name}: ${value}`);
-                    }
-                });
-                content = formContent.join('\n');
-            } else if (blockTags.has(element.tagName)) {
-                const text = tag.text().trim();
-                if (text) content = text + '\n';
-            } else {
-                const text = tag.text().trim();
-                if (text) content = text;
-            }
-
-            if (content) {
-                const tokens = tokenizer.encode(content);
-                if (totalTokens + tokens.length <= maxTokens) {
-                    bodyContent.push(content);
-                    totalTokens += tokens.length;
-                } else {
-                    // Add partial content up to token limit if possible
-                    const remainingTokens = maxTokens - totalTokens;
-                    if (remainingTokens > 0) {
-                        const partialContent = tokenizer.decode(tokens.slice(0, remainingTokens));
-                        bodyContent.push(partialContent);
-                        totalTokens = maxTokens;
-                    }
-                    return false; // Break the each loop
-                }
-            }
-        });
-    }
-
-    return bodyContent.join(' ');
-}
-
-const downloadWebPage = async (url, chatId = 'system') => {
-    const httpsAgent = new Agent({ rejectUnauthorized: false });
-    const DEFAULT_MAX_TOKENS = 16000; // Set a reasonable default token limit
-    
-    try {
-        const response = await axios.get(url, {
-            httpsAgent,
-            maxRedirects: 10,
-            timeout: 5000,
-            headers: {
-                'User-Agent': process.env.USER_AGENT
-            }
-        });
-        
-        const $ = load(response.data);
-        return extractBodyContentWithLinks($, DEFAULT_MAX_TOKENS);
-    } catch (error) {
-        // Throw error with specific message based on error type
-        if (error.code === 'ECONNREFUSED') {
-            throw new Error(`Connection refused: ${url}`);
-        } else if (error.response?.status === 403) {
-            throw new Error(`Access forbidden (403): ${url}`);
-        } else if (error.response?.status === 404) {
-            throw new Error(`Page not found (404): ${url}`);
-        } else if (error.code === 'ETIMEDOUT') {
-            throw new Error(`Request timed out: ${url}`);
-        } else {
-            throw new Error(`Failed to download webpage: ${url} - ${error.message}`);
-        }
-    }
-};
-
-const downloadWebPageTool = tool(
-    async ({ url, chatId }) => {
-        return await downloadWebPage(url, chatId);
-    },
-    {
-        name: "downloadWebPage",
-<<<<<<< HEAD
-        description: "CRITICAL TOOL: Download and extract content from web pages to verify current information, especially for numbers, contact details, dates, dollar amounts, and time-sensitive content. You MUST use this tool when the agenticBase prompt instructs you to download specific URLs in your download plan.",
-=======
-        description: "ALWAYS use this tool to get current web page content. Use it to execute the <download-plan>.",
->>>>>>> f59a69fd
-        schema: {
-            type: "object",
-            properties: {
-                url: {
-                    type: "string",
-                    description: "The URL to download and parse content from.",
-                }
-            },
-            required: ["url"]
-        },
-    }
-);
-
+import { tool } from "@langchain/core/tools";
+import axios from 'axios';
+import { load } from 'cheerio';
+import { Agent } from 'https';
+import { getEncoding } from "js-tiktoken";
+
+const tokenizer = getEncoding("cl100k_base"); // OpenAI's default tokenizer
+
+/**
+ * Extracts the content of the body from a cheerio object, including all text and keeping <a> tags,
+ * with newline characters after block elements.
+ * @param {object} $ - The cheerio object of the parsed HTML.
+ * @param {number} maxTokens - Maximum number of tokens to extract (default 8000)
+ * @returns {string} - The extracted body content with links and formatted text.
+ */
+function extractBodyContentWithLinks($, maxTokens = 8000) {
+    const bodyContent = [];
+    const blockTags = new Set(['p', 'div', 'br', 'h1', 'h2', 'h3', 'h4', 'h5', 'h6', 'li', 'ul', 'ol', 'hr', 'details', 'summary', 'table', 'tr', 'td', 'th']);
+    const mainTag = $('main');
+    let totalTokens = 0;
+
+    if (mainTag.length > 0) {
+        mainTag.find('*').each((_, element) => {
+            // Check if we've exceeded token limit
+            if (totalTokens >= maxTokens) {
+                return false; // Break the each loop
+            }
+
+            const tag = $(element);
+            let content = '';
+
+            if (element.type === 'text') {
+                const text = tag.text().trim();
+                if (text) content = text;
+            } else if (element.tagName === 'a') {
+                content = $.html(element).trim();
+            } else if (element.tagName === 'table') {
+                // Special handling for tables
+                const tableContent = [];
+                let isFirstRow = true;
+                
+                tag.find('tr').each((_, row) => {
+                    const rowContent = [];
+                    $(row).find('th, td').each((_, cell) => {
+                        const $cell = $(cell);
+                        let cellText = '';
+                        
+                        // Handle cells that contain links
+                        const links = $cell.find('a');
+                        if (links.length > 0) {
+                            links.each((_, link) => {
+                                const $link = $(link);
+                                const linkText = $link.text().trim();
+                                if (linkText) cellText += linkText;
+                            });
+                        } else {
+                            // Handle bold text
+                            const boldText = $cell.find('strong').text().trim();
+                            if (boldText) {
+                                cellText = boldText;
+                                // Add the rest of the text if any
+                                const remainingText = $cell.clone().find('strong').remove().end().text().trim();
+                                if (remainingText) cellText += remainingText;
+                            } else {
+                                cellText = $cell.text().trim();
+                            }
+                        }
+                        
+                        // Clean up multiple spaces and newlines, but preserve intentional line breaks
+                        cellText = cellText
+                            .replace(/\s+/g, ' ')  // Replace multiple spaces with single space
+                            .replace(/\n\s*\n/g, '\n')  // Replace multiple newlines with single newline
+                            .trim();
+                        
+                        if (cellText) rowContent.push(cellText);
+                    });
+                    
+                    if (rowContent.length > 0) {
+                        if (isFirstRow) {
+                            // Add header row
+                            tableContent.push(rowContent.join(' | '));
+                            // Add separator row for markdown tables
+                            tableContent.push(rowContent.map(() => '---').join(' | '));
+                            isFirstRow = false;
+                        } else {
+                            // For long content, wrap in a single line
+                            const wrappedRow = rowContent.map(text => {
+                                // If text is too long, wrap it to maintain table structure
+                                return text.length > 100 ? text.substring(0, 97) + '...' : text;
+                            });
+                            tableContent.push(wrappedRow.join(' | '));
+                        }
+                    }
+                });
+                content = tableContent.join('\n');
+            } else if (element.tagName === 'details') {
+                // Special handling for details element
+                const summary = tag.find('summary').text().trim();
+                const detailsContent = tag.find('*:not(summary)').text().trim();
+                if (summary) content = `Summary: ${summary}\n`;
+                if (detailsContent) content += `Details: ${detailsContent}\n`;
+            } else if (element.tagName === 'form') {
+                // Special handling for forms
+                const formContent = [];
+                tag.find('input, select, textarea').each((_, formElement) => {
+                    const $formElement = $(formElement);
+                    const type = $formElement.attr('type') || formElement.tagName.toLowerCase();
+                    const name = $formElement.attr('name') || '';
+                    const value = $formElement.attr('value') || '';
+                    const label = $formElement.closest('label').text().trim() || 
+                                $(`label[for="${$formElement.attr('id')}"]`).text().trim();
+                    
+                    if (type === 'radio' || type === 'checkbox') {
+                        if ($formElement.is(':checked')) {
+                            formContent.push(`${label || name}: ${value || 'checked'}`);
+                        }
+                    } else if (type === 'select') {
+                        const selectedOption = $formElement.find('option:selected').text();
+                        formContent.push(`${label || name}: ${selectedOption}`);
+                    } else {
+                        formContent.push(`${label || name}: ${value}`);
+                    }
+                });
+                content = formContent.join('\n');
+            } else if (blockTags.has(element.tagName)) {
+                const text = tag.text().trim();
+                if (text) content = text + '\n';
+            } else {
+                const text = tag.text().trim();
+                if (text) content = text;
+            }
+
+            if (content) {
+                const tokens = tokenizer.encode(content);
+                if (totalTokens + tokens.length <= maxTokens) {
+                    bodyContent.push(content);
+                    totalTokens += tokens.length;
+                } else {
+                    // Add partial content up to token limit if possible
+                    const remainingTokens = maxTokens - totalTokens;
+                    if (remainingTokens > 0) {
+                        const partialContent = tokenizer.decode(tokens.slice(0, remainingTokens));
+                        bodyContent.push(partialContent);
+                        totalTokens = maxTokens;
+                    }
+                    return false; // Break the each loop
+                }
+            }
+        });
+    }
+
+    return bodyContent.join(' ');
+}
+
+const downloadWebPage = async (url, chatId = 'system') => {
+    const httpsAgent = new Agent({ rejectUnauthorized: false });
+    const DEFAULT_MAX_TOKENS = 16000; // Set a reasonable default token limit
+    
+    try {
+        const response = await axios.get(url, {
+            httpsAgent,
+            maxRedirects: 10,
+            timeout: 5000,
+            headers: {
+                'User-Agent': process.env.USER_AGENT
+            }
+        });
+        
+        const $ = load(response.data);
+        return extractBodyContentWithLinks($, DEFAULT_MAX_TOKENS);
+    } catch (error) {
+        // Throw error with specific message based on error type
+        if (error.code === 'ECONNREFUSED') {
+            throw new Error(`Connection refused: ${url}`);
+        } else if (error.response?.status === 403) {
+            throw new Error(`Access forbidden (403): ${url}`);
+        } else if (error.response?.status === 404) {
+            throw new Error(`Page not found (404): ${url}`);
+        } else if (error.code === 'ETIMEDOUT') {
+            throw new Error(`Request timed out: ${url}`);
+        } else {
+            throw new Error(`Failed to download webpage: ${url} - ${error.message}`);
+        }
+    }
+};
+
+const downloadWebPageTool = tool(
+    async ({ url, chatId }) => {
+        return await downloadWebPage(url, chatId);
+    },
+    {
+        name: "downloadWebPage",
+        description: "CRITICAL TOOL: Download and extract content from web pages to verify current information, especially for numbers, contact details, dates, dollar amounts, and time-sensitive content. You MUST use this tool when the agenticBase prompt instructs you to download specific URLs in your download plan.",
+        schema: {
+            type: "object",
+            properties: {
+                url: {
+                    type: "string",
+                    description: "The URL to download and parse content from.",
+                }
+            },
+            required: ["url"]
+        },
+    }
+);
+
 export default downloadWebPageTool;