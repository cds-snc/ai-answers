--- conflicted
+++ resolved
@@ -1,253 +1,248 @@
-import { createReactAgent } from "@langchain/langgraph/prebuilt";
-import { ChatOpenAI, AzureChatOpenAI } from "@langchain/openai";
-import { ChatAnthropic } from "@langchain/anthropic";
-import { ChatCohere } from "@langchain/cohere";
-import OpenAI from "openai";
-import downloadWebPageTool from "./tools/downloadWebPage.js";
-import checkUrlStatusTool from "./tools/checkURL.js";
-import { ToolTrackingHandler } from "./ToolTrackingHandler.js";
-import { getModelConfig } from "../config/ai-models.js";
-import dotenv from "dotenv";
-
-dotenv.config();
-
-// Direct OpenAI client creation for non-LangChain usage
-const createDirectOpenAIClient = () => {
-  try {
-    if (!process.env.OPENAI_API_KEY) {
-      return null;
-    }
-    const modelConfig = getModelConfig("openai");
-    return new OpenAI({
-      apiKey: process.env.OPENAI_API_KEY,
-      maxRetries: 3,
-      timeout: modelConfig.timeoutMs,
-    });
-  } catch (error) {
-    console.error("Error creating OpenAI client:", error);
-    return null;
-  }
-};
-
-// Direct Azure OpenAI client creation for non-LangChain usage
-const createDirectAzureOpenAIClient = () => {
-  try {
-    if (
-      !process.env.AZURE_OPENAI_API_KEY ||
-      !process.env.AZURE_OPENAI_ENDPOINT
-    ) {
-      return null;
-    }
-    const modelConfig = getModelConfig("openai");
-    const azureConfig = modelConfig.azure;
-    return new OpenAI({
-      apiKey: process.env.AZURE_OPENAI_API_KEY,
-      azureOpenAIApiVersion:
-        process.env.AZURE_OPENAI_API_VERSION || "2024-06-01",
-      azureOpenAIEndpoint: process.env.AZURE_OPENAI_ENDPOINT,
-      azureOpenAIApiDeploymentName:
-        process.env.AZURE_OPENAI_API_DEPLOYMENT_NAME || "openai-gpt4o-mini",
-
-      maxRetries: 3,
-      timeout: modelConfig.timeoutMs,
-    });
-  } catch (error) {
-    console.error("Error creating Azure OpenAI client:", error);
-    return null;
-  }
-};
-
-const createTools = (chatId = "system") => {
-  const callbacks = [new ToolTrackingHandler(chatId)];
-
-  // Wrap tools with callbacks to ensure consistent tracking
-  const wrapToolWithCallbacks = (tool) => ({
-    ...tool,
-    invoke: async (params) => {
-      return tool.invoke(
-        {
-          ...params,
-          args: {
-            ...params.args,
-            chatId,
-          },
-        },
-        { callbacks }
-      );
-    },
-  });
-
-  return {
-    tools: [
-      wrapToolWithCallbacks(downloadWebPageTool),
-      wrapToolWithCallbacks(checkUrlStatusTool),
-    ],
-    callbacks,
-  };
-};
-
-const createAzureOpenAIAgent = async (chatId = "system") => {
-  const modelConfig = getModelConfig("azure");
-  const openai = new AzureChatOpenAI({
-    azureApiKey: process.env.AZURE_OPENAI_API_KEY, // Azure API Key
-    azureEndpoint: process.env.AZURE_OPENAI_ENDPOINT, // Azure endpoint
-    apiVersion: process.env.AZURE_OPENAI_API_VERSION || '2024-06-01',
-<<<<<<< HEAD
-    modelName: modelConfig.name,
-=======
-
-    deployment_name: `openai-${modelConfig.name}`,
->>>>>>> ecffeb34
-    temperature: modelConfig.temperature,
-    maxTokens: modelConfig.maxTokens,
-    timeout: modelConfig.timeoutMs,
-  });
-
-  const { tools, callbacks } = createTools(chatId);
-  const agent = await createReactAgent({ llm: openai, tools });
-  agent.callbacks = callbacks;
-  return agent;
-};
-
-const createOpenAIAgent = async (chatId = "system") => {
-  const modelConfig = getModelConfig("openai");
-  const openai = new ChatOpenAI({
-    openAIApiKey: process.env.OPENAI_API_KEY,
-    modelName: modelConfig.name,
-    temperature: modelConfig.temperature,
-    maxTokens: modelConfig.maxTokens,
-    timeout: modelConfig.timeoutMs,
-  });
-
-  const { tools, callbacks } = createTools(chatId);
-  const agent = await createReactAgent({ llm: openai, tools });
-  agent.callbacks = callbacks;
-  return agent;
-};
-
-const createCohereAgent = async (chatId = "system") => {
-  const modelConfig = getModelConfig("cohere");
-  const cohere = new ChatCohere({
-    apiKey: process.env.REACT_APP_COHERE_API_KEY,
-    model: modelConfig.name,
-    temperature: modelConfig.temperature,
-    maxTokens: modelConfig.maxTokens,
-  });
-
-  const { tools, callbacks } = createTools(chatId);
-  const agent = await createReactAgent({ llm: cohere, tools });
-  agent.callbacks = callbacks;
-  return agent;
-};
-
-const createClaudeAgent = async (chatId = "system") => {
-  const modelConfig = getModelConfig("anthropic");
-  const claude = new ChatAnthropic({
-    apiKey: process.env.REACT_APP_ANTHROPIC_API_KEY,
-    modelName: modelConfig.name,
-    temperature: modelConfig.temperature,
-    maxTokens: modelConfig.maxTokens,
-    beta: modelConfig.beta,
-  });
-
-  const { tools, callbacks } = createTools(chatId);
-  const agent = await createReactAgent({ llm: claude, tools });
-  agent.callbacks = callbacks;
-  return agent;
-};
-
-const createContextAgent = async (agentType, chatId = "system") => {
-  let llm;
-
-  switch (agentType) {
-    case "openai":
-      const openaiConfig = getModelConfig("openai");
-      llm = new ChatOpenAI({
-        openAIApiKey: process.env.OPENAI_API_KEY,
-        modelName: openaiConfig.name,
-        temperature: openaiConfig.temperature,
-        maxTokens: openaiConfig.maxTokens,
-        timeout: openaiConfig.timeoutMs,
-      });
-      break;
-    case "azure":
-      const azureConfig = getModelConfig("azure");
-      llm = new AzureChatOpenAI({
-        apiKey: process.env.AZURE_OPENAI_API_KEY,
-        azureOpenAIApiVersion:
-          process.env.AZURE_OPENAI_API_VERSION || "2024-06-01",
-        azureOpenAIEndpoint: process.env.AZURE_OPENAI_ENDPOINT,
-        azureOpenAIApiDeploymentName:
-          process.env.AZURE_OPENAI_API_DEPLOYMENT_NAME || "openai-gpt4o-mini",
-        modelName: azureConfig.name,
-        temperature: azureConfig.temperature,
-        maxTokens: azureConfig.maxTokens,
-        timeout: azureConfig.timeoutMs,
-      });
-      break;
-    case "cohere":
-      llm = new CohereClient({
-        apiKey: process.env.COHERE_API_KEY,
-        modelName: "command-xlarge-nightly",
-        maxTokens: 4096,
-        temperature: 0,
-        timeoutMs: 60000,
-      });
-      break;
-    case "anthropic":
-      llm = new ChatAnthropic({
-        apiKey: process.env.ANTHROPIC_API_KEY,
-        modelName: "claude-3-5-haiku-20241022",
-        maxTokens: 8192,
-        temperature: 0,
-        timeoutMs: 60000,
-      });
-      break;
-    default:
-      throw new Error(`Unknown agent type: ${agentType}`);
-  }
-
-  // Context agent doesn't need tools, just callbacks for tracking
-  const callbacks = [new ToolTrackingHandler(chatId)];
-  const agent = await createReactAgent({ llm, tools: [] });
-  agent.callbacks = callbacks;
-  return agent;
-};
-
-const createAgents = async (chatId = "system") => {
-  const openAIAgent = await createOpenAIAgent(chatId);
-  const azureAgent = await createAzureOpenAIAgent(chatId);
-  const cohereAgent = null; //await createCohereAgent(chatId);
-  const claudeAgent = await createClaudeAgent(chatId);
-  const contextAgent = await createContextAgent("openai", chatId);
-  return { openAIAgent, azureAgent, cohereAgent, claudeAgent, contextAgent };
-};
-
-const getAgent = (agents, selectedAgent) => {
-  switch (selectedAgent) {
-    case "openai":
-      return agents.openAIAgent;
-    case "azure":
-      return agents.azureAgent;
-    case "cohere":
-      return agents.cohereAgent;
-    case "claude":
-      return agents.claudeAgent;
-    case "context":
-      return agents.contextAgent;
-    default:
-      throw new Error("Invalid agent specified");
-  }
-};
-
-export {
-  createAgents,
-  getAgent,
-  createClaudeAgent,
-  createCohereAgent,
-  createOpenAIAgent,
-  createAzureOpenAIAgent,
-  createContextAgent,
-  createDirectOpenAIClient,
-  createDirectAzureOpenAIClient,
-};
+import { createReactAgent } from "@langchain/langgraph/prebuilt";
+import { ChatOpenAI, AzureChatOpenAI } from "@langchain/openai";
+import { ChatAnthropic } from "@langchain/anthropic";
+import { ChatCohere } from "@langchain/cohere";
+import OpenAI from "openai";
+import downloadWebPageTool from "./tools/downloadWebPage.js";
+import checkUrlStatusTool from "./tools/checkURL.js";
+import { ToolTrackingHandler } from "./ToolTrackingHandler.js";
+import { getModelConfig } from "../config/ai-models.js";
+import dotenv from "dotenv";
+
+dotenv.config();
+
+// Direct OpenAI client creation for non-LangChain usage
+const createDirectOpenAIClient = () => {
+  try {
+    if (!process.env.OPENAI_API_KEY) {
+      return null;
+    }
+    const modelConfig = getModelConfig("openai");
+    return new OpenAI({
+      apiKey: process.env.OPENAI_API_KEY,
+      maxRetries: 3,
+      timeout: modelConfig.timeoutMs,
+    });
+  } catch (error) {
+    console.error("Error creating OpenAI client:", error);
+    return null;
+  }
+};
+
+// Direct Azure OpenAI client creation for non-LangChain usage
+const createDirectAzureOpenAIClient = () => {
+  try {
+    if (
+      !process.env.AZURE_OPENAI_API_KEY ||
+      !process.env.AZURE_OPENAI_ENDPOINT
+    ) {
+      return null;
+    }
+    const modelConfig = getModelConfig("openai");
+    const azureConfig = modelConfig.azure;
+    return new OpenAI({
+      apiKey: process.env.AZURE_OPENAI_API_KEY,
+      azureOpenAIApiVersion:
+        process.env.AZURE_OPENAI_API_VERSION || "2024-06-01",
+      azureOpenAIEndpoint: process.env.AZURE_OPENAI_ENDPOINT,
+      azureOpenAIApiDeploymentName:
+        process.env.AZURE_OPENAI_API_DEPLOYMENT_NAME || "openai-gpt4o-mini",
+
+      maxRetries: 3,
+      timeout: modelConfig.timeoutMs,
+    });
+  } catch (error) {
+    console.error("Error creating Azure OpenAI client:", error);
+    return null;
+  }
+};
+
+const createTools = (chatId = "system") => {
+  const callbacks = [new ToolTrackingHandler(chatId)];
+
+  // Wrap tools with callbacks to ensure consistent tracking
+  const wrapToolWithCallbacks = (tool) => ({
+    ...tool,
+    invoke: async (params) => {
+      return tool.invoke(
+        {
+          ...params,
+          args: {
+            ...params.args,
+            chatId,
+          },
+        },
+        { callbacks }
+      );
+    },
+  });
+
+  return {
+    tools: [
+      wrapToolWithCallbacks(downloadWebPageTool),
+      wrapToolWithCallbacks(checkUrlStatusTool),
+    ],
+    callbacks,
+  };
+};
+
+const createAzureOpenAIAgent = async (chatId = "system") => {
+  const modelConfig = getModelConfig("azure");
+  const openai = new AzureChatOpenAI({
+    azureApiKey: process.env.AZURE_OPENAI_API_KEY, // Azure API Key
+    azureEndpoint: process.env.AZURE_OPENAI_ENDPOINT, // Azure endpoint
+    apiVersion: process.env.AZURE_OPENAI_API_VERSION || '2024-06-01',
+    modelName: modelConfig.name,
+    temperature: modelConfig.temperature,
+    maxTokens: modelConfig.maxTokens,
+    timeout: modelConfig.timeoutMs,
+  });
+
+  const { tools, callbacks } = createTools(chatId);
+  const agent = await createReactAgent({ llm: openai, tools });
+  agent.callbacks = callbacks;
+  return agent;
+};
+
+const createOpenAIAgent = async (chatId = "system") => {
+  const modelConfig = getModelConfig("openai");
+  const openai = new ChatOpenAI({
+    openAIApiKey: process.env.OPENAI_API_KEY,
+    modelName: modelConfig.name,
+    temperature: modelConfig.temperature,
+    maxTokens: modelConfig.maxTokens,
+    timeout: modelConfig.timeoutMs,
+  });
+
+  const { tools, callbacks } = createTools(chatId);
+  const agent = await createReactAgent({ llm: openai, tools });
+  agent.callbacks = callbacks;
+  return agent;
+};
+
+const createCohereAgent = async (chatId = "system") => {
+  const modelConfig = getModelConfig("cohere");
+  const cohere = new ChatCohere({
+    apiKey: process.env.REACT_APP_COHERE_API_KEY,
+    model: modelConfig.name,
+    temperature: modelConfig.temperature,
+    maxTokens: modelConfig.maxTokens,
+  });
+
+  const { tools, callbacks } = createTools(chatId);
+  const agent = await createReactAgent({ llm: cohere, tools });
+  agent.callbacks = callbacks;
+  return agent;
+};
+
+const createClaudeAgent = async (chatId = "system") => {
+  const modelConfig = getModelConfig("anthropic");
+  const claude = new ChatAnthropic({
+    apiKey: process.env.REACT_APP_ANTHROPIC_API_KEY,
+    modelName: modelConfig.name,
+    temperature: modelConfig.temperature,
+    maxTokens: modelConfig.maxTokens,
+    beta: modelConfig.beta,
+  });
+
+  const { tools, callbacks } = createTools(chatId);
+  const agent = await createReactAgent({ llm: claude, tools });
+  agent.callbacks = callbacks;
+  return agent;
+};
+
+const createContextAgent = async (agentType, chatId = "system") => {
+  let llm;
+
+  switch (agentType) {
+    case "openai":
+      const openaiConfig = getModelConfig("openai");
+      llm = new ChatOpenAI({
+        openAIApiKey: process.env.OPENAI_API_KEY,
+        modelName: openaiConfig.name,
+        temperature: openaiConfig.temperature,
+        maxTokens: openaiConfig.maxTokens,
+        timeout: openaiConfig.timeoutMs,
+      });
+      break;
+    case "azure":
+      const azureConfig = getModelConfig("azure");
+      llm = new AzureChatOpenAI({
+        apiKey: process.env.AZURE_OPENAI_API_KEY,
+        azureOpenAIApiVersion:
+          process.env.AZURE_OPENAI_API_VERSION || "2024-06-01",
+        azureOpenAIEndpoint: process.env.AZURE_OPENAI_ENDPOINT,
+        azureOpenAIApiDeploymentName:
+          process.env.AZURE_OPENAI_API_DEPLOYMENT_NAME || "openai-gpt4o-mini",
+        modelName: azureConfig.name,
+        temperature: azureConfig.temperature,
+        maxTokens: azureConfig.maxTokens,
+        timeout: azureConfig.timeoutMs,
+      });
+      break;
+    case "cohere":
+      llm = new CohereClient({
+        apiKey: process.env.COHERE_API_KEY,
+        modelName: "command-xlarge-nightly",
+        maxTokens: 4096,
+        temperature: 0,
+        timeoutMs: 60000,
+      });
+      break;
+    case "anthropic":
+      llm = new ChatAnthropic({
+        apiKey: process.env.ANTHROPIC_API_KEY,
+        modelName: "claude-3-5-haiku-20241022",
+        maxTokens: 8192,
+        temperature: 0,
+        timeoutMs: 60000,
+      });
+      break;
+    default:
+      throw new Error(`Unknown agent type: ${agentType}`);
+  }
+
+  // Context agent doesn't need tools, just callbacks for tracking
+  const callbacks = [new ToolTrackingHandler(chatId)];
+  const agent = await createReactAgent({ llm, tools: [] });
+  agent.callbacks = callbacks;
+  return agent;
+};
+
+const createAgents = async (chatId = "system") => {
+  const openAIAgent = await createOpenAIAgent(chatId);
+  const azureAgent = await createAzureOpenAIAgent(chatId);
+  const cohereAgent = null; //await createCohereAgent(chatId);
+  const claudeAgent = await createClaudeAgent(chatId);
+  const contextAgent = await createContextAgent("openai", chatId);
+  return { openAIAgent, azureAgent, cohereAgent, claudeAgent, contextAgent };
+};
+
+const getAgent = (agents, selectedAgent) => {
+  switch (selectedAgent) {
+    case "openai":
+      return agents.openAIAgent;
+    case "azure":
+      return agents.azureAgent;
+    case "cohere":
+      return agents.cohereAgent;
+    case "claude":
+      return agents.claudeAgent;
+    case "context":
+      return agents.contextAgent;
+    default:
+      throw new Error("Invalid agent specified");
+  }
+};
+
+export {
+  createAgents,
+  getAgent,
+  createClaudeAgent,
+  createCohereAgent,
+  createOpenAIAgent,
+  createAzureOpenAIAgent,
+  createContextAgent,
+  createDirectOpenAIClient,
+  createDirectAzureOpenAIClient,
+};