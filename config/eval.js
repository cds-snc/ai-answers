--- conflicted
+++ resolved
@@ -1,26 +1,21 @@
-const config = {
-    thresholds: {
-        questionAnswerSimilarity: 0.85, // Minimum similarity score for question-answer pairs to be considered similar
-        answerSimilarity: 0.8, // Minimum similarity score for answers to be considered similar
-        sentenceSimilarity: 0.9 // Minimum similarity score for individual sentences to be considered similar
-    },
-    searchLimits: {
-        similarEmbeddings: 20, // Maximum number of similar embeddings to retrieve
-        topAnswerMatches: 5 // Maximum number of top answer matches to consider
-    },
-    penalties: {
-        sentenceCountDifference: 0.05 // Penalty factor for each sentence count difference
-    },
-    biases: {
-        recencyWeight: 0.1 // Weight for recency bias in favor of newer embeddings
-<<<<<<< HEAD
-    },    embedBatchProcessingDuration: 10, // Duration in seconds to process interactions
-    evalBatchProcessingDuration: 10 // Vercel: 4 minutes (Pro limit), CDS: 6.7 minutes
-=======
-    },
-    embedBatchProcessingDuration: 10, // Duration in seconds to process interactions
-    evalBatchProcessingDuration: 200 // Duration in seconds to process evaluations (changed from 10 to 30)
->>>>>>> eb77e4ef
-};
-
-export default config;
+const config = {
+    thresholds: {
+        questionAnswerSimilarity: 0.85, // Minimum similarity score for question-answer pairs to be considered similar
+        answerSimilarity: 0.8, // Minimum similarity score for answers to be considered similar
+        sentenceSimilarity: 0.9 // Minimum similarity score for individual sentences to be considered similar
+    },
+    searchLimits: {
+        similarEmbeddings: 20, // Maximum number of similar embeddings to retrieve
+        topAnswerMatches: 5 // Maximum number of top answer matches to consider
+    },
+    penalties: {
+        sentenceCountDifference: 0.05 // Penalty factor for each sentence count difference
+    },
+    biases: {
+        recencyWeight: 0.1 // Weight for recency bias in favor of newer embeddings
+    },
+    embedBatchProcessingDuration: 10, // Duration in seconds to process interactions
+    evalBatchProcessingDuration: 10 // Duration in seconds to process evaluations (changed from 10 to 30)
+};
+
+export default config;